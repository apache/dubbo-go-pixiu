name: proxy
description: proxy sample
resources:
  - path: '/api/v1/test-dubbo/user'
    type: restful
    description: user
<<<<<<< HEAD
    plugins:
      groupNames:
        - group2
      pluginNames:
        - rate limit
        - access
=======
>>>>>>> 7cc3babb
    methods:
      - httpVerb: GET
        onAir: true
        timeout: 1000ms
        inboundRequest:
          requestType: http
          queryStrings:
            - name: name
              required: true
        integrationRequest:
          requestType: http
          host: 127.0.0.1:8889
          path: /UserProvider/GetUserByName
          mappingParams:
            - name: queryStrings.name
              mapTo: queryStrings.name
          group: "test"
          version: 1.0.0
      - httpVerb: POST
<<<<<<< HEAD
          onAir: true
          timeout: 1000ms
          inboundRequest:
            requestType: http
            queryStrings:
              - name: name
                required: true
          integrationRequest:
            requestType: http
            host: 127.0.0.1:8889
            path: /UserProvider/CreateUser
            group: "test"
            version: 1.0.0
pluginFilePath: ""
pluginsGroup:
  - groupName: "group1"
    plugins:
      - name: "rate limit"
        version: "0.0.1"
        priority: 1000
        externalLookupName: "ExternalPluginRateLimit"
      - name: "access"
        version: "0.0.1"
        priority: 1000
        externalLookupName: "ExternalPluginAccess"
  - groupName: "group2"
    plugins:
      - name: "blacklist"
        version: "0.0.1"
        priority: 1000
        externalLookupName: "ExternalPluginBlackList"
=======
        onAir: true
        timeout: 1000ms
        inboundRequest:
          requestType: http
          queryStrings:
            - name: name
              required: true
        integrationRequest:
          requestType: http
          host: 127.0.0.1:8889
          path: /UserProvider/CreateUser
          group: "test"
          version: 1.0.0
>>>>>>> 7cc3babb
<|MERGE_RESOLUTION|>--- conflicted
+++ resolved
@@ -4,15 +4,6 @@
   - path: '/api/v1/test-dubbo/user'
     type: restful
     description: user
-<<<<<<< HEAD
-    plugins:
-      groupNames:
-        - group2
-      pluginNames:
-        - rate limit
-        - access
-=======
->>>>>>> 7cc3babb
     methods:
       - httpVerb: GET
         onAir: true
@@ -32,39 +23,6 @@
           group: "test"
           version: 1.0.0
       - httpVerb: POST
-<<<<<<< HEAD
-          onAir: true
-          timeout: 1000ms
-          inboundRequest:
-            requestType: http
-            queryStrings:
-              - name: name
-                required: true
-          integrationRequest:
-            requestType: http
-            host: 127.0.0.1:8889
-            path: /UserProvider/CreateUser
-            group: "test"
-            version: 1.0.0
-pluginFilePath: ""
-pluginsGroup:
-  - groupName: "group1"
-    plugins:
-      - name: "rate limit"
-        version: "0.0.1"
-        priority: 1000
-        externalLookupName: "ExternalPluginRateLimit"
-      - name: "access"
-        version: "0.0.1"
-        priority: 1000
-        externalLookupName: "ExternalPluginAccess"
-  - groupName: "group2"
-    plugins:
-      - name: "blacklist"
-        version: "0.0.1"
-        priority: 1000
-        externalLookupName: "ExternalPluginBlackList"
-=======
         onAir: true
         timeout: 1000ms
         inboundRequest:
@@ -77,5 +35,4 @@
           host: 127.0.0.1:8889
           path: /UserProvider/CreateUser
           group: "test"
-          version: 1.0.0
->>>>>>> 7cc3babb
+          version: 1.0.0