--- conflicted
+++ resolved
@@ -26,32 +26,6 @@
           address: "0.0.0.0"
           port: 8888
       filter_chains:
-<<<<<<< HEAD
-          filters:
-            - name: dgp.filter.httpconnectionmanager
-              config:
-                route_config:
-                  routes:
-                    - match:
-                        prefix: "/user"
-                      route:
-                        cluster: "user"
-                        cluster_not_found_response_code: 505
-                http_filters:
-                  - name: dgp.filter.http.httpproxy
-                    config:
-                  - name: dgp.filter.http.cors
-                    config:
-                      allow_origin:
-                        - api.dubbo.com
-                      allow_methods: ""
-                      allow_headers: ""
-                      expose_headers: ""
-                      max_age: ""
-                      allow_credentials: false
-                  - name: dgp.filter.http.response
-                    config:
-=======
         filters:
           - name: dgp.filter.httpconnectionmanager
             config:
@@ -74,8 +48,6 @@
                     expose_headers: ""
                     max_age: ""
                     allow_credentials: false
-
->>>>>>> becea107
       config:
         idle_timeout: 5s
         read_timeout: 5s
