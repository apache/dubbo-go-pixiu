--- conflicted
+++ resolved
@@ -46,17 +46,6 @@
     - name: "test_dubbo"
       lb_policy: "RoundRobin"
       connect_timeout: "5s"
-<<<<<<< HEAD
----
-dynamic_resources:
-  api_config:
-    nacos:
-      address: localhost:8848
-      prior: 1
-    apollo:
-      address: localhost:8070
-      prior: 2
-=======
       request_timeout: "10s"
       registries:
         "zookeeper":
@@ -70,5 +59,4 @@
   shutdown_config:
     timeout: "60s"
     step_timeout: "10s"
-    reject_policy: "immediacy"
->>>>>>> 70d4399f
+    reject_policy: "immediacy"