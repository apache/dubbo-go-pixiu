---
static_resources:
  listeners:
    - name: "net/http"
      address:
        socket_address:
          protocol_type: "HTTP"
          address: "0.0.0.0"
          port: 8888
      filter_chains:
        - filter_chain_match:
            domains:
              - api.dubbo.com
              - api.proxy.com
          filters:
            - name: dgp.filters.http_connect_manager
              config:
                route_config:
                  routes:
                    - match:
                        prefix: "/api/v1"
                        headers:
                          - name: "X-DGP-WAY"
                            value: "dubbo"
                      route:
                        cluster: "test_dubbo"
                        cluster_not_found_response_code: 505
                        cors:
                          allow_origin:
                            - "*"
                          enabled: true
                http_filters:
                  - name: dgp.filters.http.api
                    config:
                  - name: dgp.filters.http.router
                    config:
                  - name: dgp.filters.remote_call
                    config:
                server_name: "test_http_dubbo"
                generate_request_id: false
      config:
        idle_timeout: 5s
        read_timeout: 5s
        write_timeout: 5s
  clusters:
    - name: "test_dubbo"
      lb_policy: "RoundRobin"
      connect_timeout: "5s"
<<<<<<< HEAD
  pprofConf:
    enable: true
    address:
      socket_address:
        address: "0.0.0.0"
        port: 6060
=======
      request_timeout: "10s"
      registries:
        "zookeeper":
          - timeout: "3s"
            address: "127.0.0.1:2182"
            username: ""
            password: ""
        "consul":
          - timeout: "3s"
            address: "127.0.0.1:8500"
  shutdown_config:
    timeout: "60s"
    step_timeout: "10s"
    reject_policy: "immediacy"
>>>>>>> e10bd788
<|MERGE_RESOLUTION|>--- conflicted
+++ resolved
@@ -46,14 +46,6 @@
     - name: "test_dubbo"
       lb_policy: "RoundRobin"
       connect_timeout: "5s"
-<<<<<<< HEAD
-  pprofConf:
-    enable: true
-    address:
-      socket_address:
-        address: "0.0.0.0"
-        port: 6060
-=======
       request_timeout: "10s"
       registries:
         "zookeeper":
@@ -68,4 +60,9 @@
     timeout: "60s"
     step_timeout: "10s"
     reject_policy: "immediacy"
->>>>>>> e10bd788
+  pprofConf:
+    enable: true
+    address:
+      socket_address:
+        address: "0.0.0.0"
+        port: 6060