--- conflicted
+++ resolved
@@ -164,11 +164,8 @@
 		"nodes":                         "Nodes",
 		"secrets":                       "Secrets",
 		"ingresses":                     "Ingresses",
-<<<<<<< HEAD
 		"servicemetadatas":              "ServiceMetadatas",
-=======
 		"servicenamemappings":           "ServiceNameMappings",
->>>>>>> e92f31d2
 	}
 
 	noSpec = map[string]struct{}{
