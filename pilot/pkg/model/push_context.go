--- conflicted
+++ resolved
@@ -173,7 +173,6 @@
 	}
 }
 
-<<<<<<< HEAD
 // serviceMetadataIndex is the index of service metadata by various fields.
 type serviceMetadataIndex struct {
 	namespace                  map[string][]*config.Config
@@ -186,7 +185,9 @@
 		namespace:                  map[string][]*config.Config{},
 		applicationNameByNamespace: map[string]map[string]*config.Config{},
 		all:                        []*config.Config{},
-=======
+	}
+}
+
 // serviceNameMappingIndex is the index of Service Name Mapping by various fields.
 type serviceNameMappingIndex struct {
 	// namespace contains Service Name Mapping by namespace.
@@ -202,7 +203,6 @@
 		namespace:            map[string][]*config.Config{},
 		interfaceByNamespace: map[string]map[string]*config.Config{},
 		all:                  []*config.Config{},
->>>>>>> e92f31d2
 	}
 }
 
@@ -241,13 +241,11 @@
 	// sidecarIndex stores sidecar resources
 	sidecarIndex sidecarIndex
 
-<<<<<<< HEAD
 	// serviceMetadataIndex stores service metadata resources
 	serviceMetadataIndex serviceMetadataIndex
-=======
+
 	// serviceNameMappingIndex is the index of service name mapping.
 	serviceNameMappingIndex serviceNameMappingIndex
->>>>>>> e92f31d2
 
 	// envoy filters for each namespace including global config namespace
 	envoyFiltersByNamespace map[string][]*EnvoyFilterWrapper
@@ -678,9 +676,9 @@
 		sidecarIndex:            newSidecarIndex(),
 		envoyFiltersByNamespace: map[string][]*EnvoyFilterWrapper{},
 		gatewayIndex:            newGatewayIndex(),
-		serviceMetadataIndex:    newServiceMetadataIndex(),
 		ProxyStatus:             map[string]map[string]ProxyPushStatus{},
 		ServiceAccounts:         map[host.Name]map[int][]string{},
+		serviceMetadataIndex:    newServiceMetadataIndex(),
 		serviceNameMappingIndex: newServiceNameMappingIndex(),
 	}
 }
@@ -1134,13 +1132,6 @@
 				}
 			}
 		}
-	}
-	return nil
-}
-
-func (ps *PushContext) ServiceMetadata(namespace, applicationName, revision string) *config.Config {
-	if conf, ok := ps.serviceMetadataIndex.applicationNameByNamespace[namespace][strings.ToLower(fmt.Sprintf("%s-%s", applicationName, revision))]; ok {
-		return conf
 	}
 	return nil
 }
@@ -2039,35 +2030,6 @@
 	return nil
 }
 
-func (ps *PushContext) initServiceMetadata(env *Environment) error {
-	metadataConfig, err := env.List(gvk.ServiceMetadata, NamespaceAll)
-	if err != nil {
-		return err
-	}
-
-	sortConfigByCreationTime(metadataConfig)
-
-	ps.serviceMetadataIndex.namespace = make(map[string][]*config.Config)
-	ps.serviceMetadataIndex.applicationNameByNamespace = make(map[string]map[string]*config.Config)
-	ps.serviceMetadataIndex.all = make([]*config.Config, 0)
-
-	for _, conf := range metadataConfig {
-		if _, ok := ps.serviceMetadataIndex.namespace[conf.Namespace]; !ok {
-			ps.serviceMetadataIndex.namespace[conf.Namespace] = make([]*config.Config, 0)
-		}
-
-		if _, ok := ps.serviceMetadataIndex.applicationNameByNamespace[conf.Namespace]; !ok {
-			ps.serviceMetadataIndex.applicationNameByNamespace[conf.Namespace] = make(map[string]*config.Config, 0)
-		}
-
-		ps.serviceMetadataIndex.namespace[conf.Namespace] = append(ps.serviceMetadataIndex.namespace[conf.Namespace], &conf)
-		ps.serviceMetadataIndex.applicationNameByNamespace[conf.Namespace][conf.Name] = &conf
-		ps.serviceMetadataIndex.all = append(ps.serviceMetadataIndex.all, &conf)
-	}
-
-	return nil
-}
-
 // InternalGatewayServiceAnnotation represents the hostname of the service a gateway will use. This is
 // only used internally to transfer information from the Kubernetes Gateway API to the Istio Gateway API
 // which does not have a field to represent this.
