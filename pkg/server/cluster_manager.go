/*
 * Licensed to the Apache Software Foundation (ASF) under one or more
 * contributor license agreements.  See the NOTICE file distributed with
 * this work for additional information regarding copyright ownership.
 * The ASF licenses this file to You under the Apache License, Version 2.0
 * (the "License"); you may not use this file except in compliance with
 * the License.  You may obtain a copy of the License at
 *
 *     http://www.apache.org/licenses/LICENSE-2.0
 *
 * Unless required by applicable law or agreed to in writing, software
 * distributed under the License is distributed on an "AS IS" BASIS,
 * WITHOUT WARRANTIES OR CONDITIONS OF ANY KIND, either express or implied.
 * See the License for the specific language governing permissions and
 * limitations under the License.
 */

package server

import (
	"sync"
	"sync/atomic"
)

import (
	"github.com/apache/dubbo-go-pixiu/pkg/cluster/loadbalancer"
	"github.com/apache/dubbo-go-pixiu/pkg/common/yaml"
	"github.com/apache/dubbo-go-pixiu/pkg/logger"
	"github.com/apache/dubbo-go-pixiu/pkg/model"
)

type (
	ClusterManager struct {
		rw sync.RWMutex

		store *ClusterStore
		//cConfig []*model.Cluster
	}

	// ClusterStore store for cluster array
	ClusterStore struct {
		Config  []*model.Cluster `yaml:"config" json:"config"`
		Version int32            `yaml:"version" json:"version"`
	}
)

func CreateDefaultClusterManager(bs *model.Bootstrap) *ClusterManager {
	return &ClusterManager{store: &ClusterStore{Config: bs.StaticResources.Clusters}}
}

func (cm *ClusterManager) AddCluster(c *model.Cluster) {
	cm.rw.Lock()
	defer cm.rw.Unlock()

	cm.store.IncreaseVersion()
	cm.store.AddCluster(c)
}

func (cm *ClusterManager) UpdateCluster(new *model.Cluster) {
	cm.rw.Lock()
	defer cm.rw.Unlock()

	cm.store.IncreaseVersion()
	cm.store.UpdateCluster(new)
}

func (cm *ClusterManager) SetEndpoint(clusterName string, endpoint *model.Endpoint) {
	cm.rw.Lock()
	defer cm.rw.Unlock()

	cm.store.IncreaseVersion()
	cm.store.SetEndpoint(clusterName, endpoint)
}

func (cm *ClusterManager) DeleteEndpoint(clusterName string, endpointID string) {
	cm.rw.Lock()
	defer cm.rw.Unlock()

	cm.store.IncreaseVersion()
	cm.store.DeleteEndpoint(clusterName, endpointID)
}

func (cm *ClusterManager) CloneStore() (*ClusterStore, error) {
	cm.rw.Lock()
	defer cm.rw.Unlock()

	b, err := yaml.MarshalYML(cm.store)
	if err != nil {
		return nil, err
	}

	c := &ClusterStore{}
	if err := yaml.UnmarshalYML(b, c); err != nil {
		return nil, err
	}
	return c, nil
}

func (cm *ClusterManager) NewStore(version int32) *ClusterStore {
	cm.rw.Lock()
	defer cm.rw.Unlock()

	return &ClusterStore{Version: version}
}

func (cm *ClusterManager) CompareAndSetStore(store *ClusterStore) bool {
	cm.rw.Lock()
	defer cm.rw.Unlock()

	if store.Version != cm.store.Version {
		return false
	}

	cm.store = store
	return true
}

func (cm *ClusterManager) PickEndpoint(clusterName string) *model.Endpoint {
	cm.rw.RLock()
	defer cm.rw.RUnlock()

	for _, cluster := range cm.store.Config {
		if cluster.Name == clusterName {
			return pickOneEndpoint(cluster)
		}
	}
	return nil
}

<<<<<<< HEAD
func pickOneEndpoint(c *model.Cluster) *model.Endpoint {
	if c.Endpoints == nil || len(c.Endpoints) == 0 {
		return nil
	}

	if len(c.Endpoints) == 1 {
		return c.Endpoints[0]
	}

	loadBalancer, ok := loadbalancer.LoadBalancerStrategy[c.LbStr]
	if ok {
		return loadBalancer.Handler(c)
	}
	return loadbalancer.LoadBalancerStrategy[model.LoadBalancerRand].Handler(c)
=======
func (cm *ClusterManager) RemoveCluster(namesToDel []string) {
	cm.rw.Lock()
	defer cm.rw.Unlock()

	for i, cluster := range cm.store.Config {
		if cluster == nil {
			continue
		}
		for _, name := range namesToDel { // suppose resource to remove and clusters is few
			if name == cluster.Name {
				cm.store.Config[i] = nil
			}
		}
	}
	//re-construct cm.store.Config remove nil element
	for i := 0; i < len(cm.store.Config); {
		if cm.store.Config[i] != nil {
			i++
			continue
		}
		cm.store.Config = append(cm.store.Config[:i], cm.store.Config[i+1:]...)
	}
	cm.store.IncreaseVersion()
}

func (cm *ClusterManager) HasCluster(clusterName string) bool {
	cm.rw.Lock()
	defer cm.rw.Unlock()
	return cm.store.HasCluster(clusterName)
>>>>>>> 246bb65f
}

func (s *ClusterStore) AddCluster(c *model.Cluster) {

	s.Config = append(s.Config, c)
}

func (s *ClusterStore) UpdateCluster(new *model.Cluster) {

	for i, c := range s.Config {
		if c.Name == new.Name {
			s.Config[i] = new
			return
		}
	}
	logger.Warnf("not found modified cluster %s", new.Name)
}

func (s *ClusterStore) SetEndpoint(clusterName string, endpoint *model.Endpoint) {

	for _, c := range s.Config {
		if c.Name == clusterName {
			for _, e := range c.Endpoints {
				// endpoint update
				if e.ID == endpoint.ID {
					e.Name = endpoint.Name
					e.Metadata = endpoint.Metadata
					e.Address = endpoint.Address
					return
				}
			}
			// endpoint create
			c.Endpoints = append(c.Endpoints, endpoint)
			return
		}
	}

	// cluster create
	c := &model.Cluster{Name: clusterName, LbStr: model.LoadBalancerRoundRobin, Endpoints: []*model.Endpoint{endpoint}}
	// not call AddCluster, because lock is not reenter
	s.Config = append(s.Config, c)
}

func (s *ClusterStore) DeleteEndpoint(clusterName string, endpointID string) {

	for _, c := range s.Config {
		if c.Name == clusterName {
			for i, e := range c.Endpoints {
				if e.ID == endpointID {
					c.Endpoints = append(c.Endpoints[:i], c.Endpoints[i+1:]...)
					return
				}
			}
			logger.Warnf("not found endpoint %s", endpointID)
			return
		}
	}
	logger.Warnf("not found  cluster %s", clusterName)
}

func (s *ClusterStore) HasCluster(clusterName string) bool {
	for _, c := range s.Config {
		if c.Name == clusterName {
			return true
		}
	}
	return false
}

func (s *ClusterStore) IncreaseVersion() {
	atomic.AddInt32(&s.Version, 1)
}<|MERGE_RESOLUTION|>--- conflicted
+++ resolved
@@ -127,7 +127,7 @@
 	return nil
 }
 
-<<<<<<< HEAD
+
 func pickOneEndpoint(c *model.Cluster) *model.Endpoint {
 	if c.Endpoints == nil || len(c.Endpoints) == 0 {
 		return nil
@@ -142,7 +142,8 @@
 		return loadBalancer.Handler(c)
 	}
 	return loadbalancer.LoadBalancerStrategy[model.LoadBalancerRand].Handler(c)
-=======
+}
+
 func (cm *ClusterManager) RemoveCluster(namesToDel []string) {
 	cm.rw.Lock()
 	defer cm.rw.Unlock()
@@ -172,7 +173,6 @@
 	cm.rw.Lock()
 	defer cm.rw.Unlock()
 	return cm.store.HasCluster(clusterName)
->>>>>>> 246bb65f
 }
 
 func (s *ClusterStore) AddCluster(c *model.Cluster) {
