/*
 * Licensed to the Apache Software Foundation (ASF) under one or more
 * contributor license agreements.  See the NOTICE file distributed with
 * this work for additional information regarding copyright ownership.
 * The ASF licenses this file to You under the Apache License, Version 2.0
 * (the "License"); you may not use this file except in compliance with
 * the License.  You may obtain a copy of the License at
 *
 *     http://www.apache.org/licenses/LICENSE-2.0
 *
 * Unless required by applicable law or agreed to in writing, software
 * distributed under the License is distributed on an "AS IS" BASIS,
 * WITHOUT WARRANTIES OR CONDITIONS OF ANY KIND, either express or implied.
 * See the License for the specific language governing permissions and
 * limitations under the License.
 */

package registry

import (
	gxzookeeper "github.com/dubbogo/gost/database/kv/zk"
	"path"
	"strings"
	"time"
)

import (
<<<<<<< HEAD
	"github.com/apache/dubbo-go/common"
)

import (
=======
>>>>>>> da570256
	"github.com/apache/dubbo-go-pixiu/pkg/logger"
	"github.com/apache/dubbo-go/common"
	zookeeper "github.com/dubbogo/gost/database/kv/zk"
)

const (
	rootPath = "/dubbo"
)

func init() {
	var _ Loader = new(ZookeeperRegistryLoad)
}

// ZookeeperRegistryLoad load dubbo apis from zookeeper registry
type ZookeeperRegistryLoad struct {
	zkName  string
	client  *gxzookeeper.ZookeeperClient
	Address string
	cluster string
}

func newZookeeperRegistryLoad(address, cluster string) (Loader, error) {
<<<<<<< HEAD
	newClient, err := gxzookeeper.NewZookeeperClient("zkClient", strings.Split(address, ","), false, gxzookeeper.WithZkTimeOut(15*time.Second))
=======
	newClient, err := zookeeper.NewZookeeperClient("zkClient", strings.Split(address, ","), false, zookeeper.WithZkTimeOut(15*time.Second))
>>>>>>> da570256
	if err != nil {
		logger.Warnf("newZookeeperClient error:%v", err)
		return nil, err
	}

	r := &ZookeeperRegistryLoad{
		Address: address,
		client:  newClient,
		cluster: cluster,
	}

	return r, nil
}

// nolint
func (crl *ZookeeperRegistryLoad) GetCluster() (string, error) {
	return crl.cluster, nil
}

// LoadAllServices load all services from zookeeper registry
func (crl *ZookeeperRegistryLoad) LoadAllServices() ([]*common.URL, error) {
	children, err := crl.client.GetChildren(rootPath)
	if err != nil {
		logger.Errorf("[zookeeper registry] get zk children error:%v", err)
		return nil, err
	}
	var urls []*common.URL
	for _, _interface := range children {
		providerStr := path.Join(rootPath, "/", _interface, "/", "providers")
		urlStrs, err := crl.client.GetChildren(providerStr)
		if err != nil {
			logger.Errorf("[zookeeper registry] get zk children \"%s\" error:%v", providerStr, err)
			return nil, err
		}
		for _, url := range urlStrs {
			dubboURL, err := common.NewURL(url)
			if err != nil {
				logger.Warnf("[zookeeper registry] transfer zk info to url error:%v", err)
				continue
			}
			urls = append(urls, dubboURL)
		}
	}
	return urls, nil
}<|MERGE_RESOLUTION|>--- conflicted
+++ resolved
@@ -18,23 +18,15 @@
 package registry
 
 import (
-	gxzookeeper "github.com/dubbogo/gost/database/kv/zk"
 	"path"
 	"strings"
 	"time"
 )
 
 import (
-<<<<<<< HEAD
-	"github.com/apache/dubbo-go/common"
-)
-
-import (
-=======
->>>>>>> da570256
 	"github.com/apache/dubbo-go-pixiu/pkg/logger"
 	"github.com/apache/dubbo-go/common"
-	zookeeper "github.com/dubbogo/gost/database/kv/zk"
+	gxzookeeper "github.com/dubbogo/gost/database/kv/zk"
 )
 
 const (
@@ -54,11 +46,7 @@
 }
 
 func newZookeeperRegistryLoad(address, cluster string) (Loader, error) {
-<<<<<<< HEAD
 	newClient, err := gxzookeeper.NewZookeeperClient("zkClient", strings.Split(address, ","), false, gxzookeeper.WithZkTimeOut(15*time.Second))
-=======
-	newClient, err := zookeeper.NewZookeeperClient("zkClient", strings.Split(address, ","), false, zookeeper.WithZkTimeOut(15*time.Second))
->>>>>>> da570256
 	if err != nil {
 		logger.Warnf("newZookeeperClient error:%v", err)
 		return nil, err
