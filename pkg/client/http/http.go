/*
 * Licensed to the Apache Software Foundation (ASF) under one or more
 * contributor license agreements.  See the NOTICE file distributed with
 * this work for additional information regarding copyright ownership.
 * The ASF licenses this file to You under the Apache License, Version 2.0
 * (the "License"); you may not use this file except in compliance with
 * the License.  You may obtain a copy of the License at
 *
 *     http://www.apache.org/licenses/LICENSE-2.0
 *
 * Unless required by applicable law or agreed to in writing, software
 * distributed under the License is distributed on an "AS IS" BASIS,
 * WITHOUT WARRANTIES OR CONDITIONS OF ANY KIND, either express or implied.
 * See the License for the specific language governing permissions and
 * limitations under the License.
 */

package http

import (
	"net/http"
	"net/url"
	"strings"
	"sync"
	"time"
)

import (
<<<<<<< HEAD
=======
	dgConstant "github.com/apache/dubbo-go/common/constant"
	dg "github.com/apache/dubbo-go/config"
	"github.com/apache/dubbo-go/protocol/dubbo"
>>>>>>> eb15fe80
	"github.com/pkg/errors"
)

import (
	"github.com/dubbogo/dubbo-go-proxy/pkg/client"
	"github.com/dubbogo/dubbo-go-proxy/pkg/common/constant"
)

// RestMetadata http metadata, api config
type RestMetadata struct {
	ApplicationName      string   `yaml:"application_name" json:"application_name" mapstructure:"application_name"`
	Group                string   `yaml:"group" json:"group" mapstructure:"group"`
	Version              string   `yaml:"version" json:"version" mapstructure:"version"`
	Interface            string   `yaml:"interface" json:"interface" mapstructure:"interface"`
	Method               string   `yaml:"method" json:"method" mapstructure:"method"`
	Types                []string `yaml:"type" json:"types" mapstructure:"types"`
	Retries              string   `yaml:"retries"  json:"retries,omitempty" property:"retries"`
	ClusterName          string   `yaml:"cluster_name"  json:"cluster_name,omitempty" property:"cluster_name"`
	ProtocolTypeStr      string   `yaml:"protocol_type"  json:"protocol_type,omitempty" property:"protocol_type"`
	SerializationTypeStr string   `yaml:"serialization_type"  json:"serialization_type,omitempty" property:"serialization_type"`
}

var (
	httpClient *Client
	countDown  = sync.Once{}
)

// Client client to generic invoke dubbo
type Client struct {
}

// SingletonHTTPClient singleton HTTP Client
func SingletonHTTPClient() *Client {
	if httpClient == nil {
		countDown.Do(func() {
			httpClient = NewHTTPClient()
		})
	}
	return httpClient
}

// NewHTTPClient create dubbo client
func NewHTTPClient() *Client {
	return &Client{}
}

// Init init dubbo, config mapping can do here
func (dc *Client) Init() error {
	return nil
}

// Close close
func (dc *Client) Close() error {
	return nil
}

// Call invoke service
func (dc *Client) Call(req *client.Request) (resp interface{}, err error) {
	if err != nil {
		return nil, err
	}

	request := req.IngressRequest.Clone(req.Context)
	//Map the origin paramters to backend parameters according to the API configure
	transformedParams, err := dc.MapParams(req)
	if err != nil {
		return nil, err
	}
	params, _ := transformedParams.(*requestParams)
	request.Body = params.Body
	request.Header = params.Header

	targetURL, err := dc.parseURL(req, *params)
	if err != nil {
		return nil, err
	}

	newReq, err := http.NewRequest(req.IngressRequest.Method, targetURL, params.Body)

	httpClient := &http.Client{Timeout: 5 * time.Second}
	tmpRet, err := httpClient.Do(newReq)

	return tmpRet, err
}

// MapParams param mapping to api.
func (dc *Client) MapParams(req *client.Request) (reqData interface{}, err error) {
	mp := req.API.IntegrationRequest.MappingParams
	r := newRequestParams()
	if len(mp) == 0 {
		r.Body = req.IngressRequest.Body
		r.Header = req.IngressRequest.Header.Clone()
		queryValues, err := url.ParseQuery(req.IngressRequest.URL.RawQuery)
		if err != nil {
			return nil, errors.New("Retrieve request query parameters failed")
		}
		r.Query = queryValues
		if req.API.IsWildCardBackendPath() {
			r.URIParams = req.API.GetURIParams(*req.IngressRequest.URL)
		}
		return r, nil
	}
	for i := 0; i < len(mp); i++ {
		source, _, err := client.ParseMapSource(mp[i].Name)
		if err != nil {
			return nil, err
		}
		if mapper, ok := mappers[source]; ok {
			if err := mapper.Map(mp[i], req, r, nil); err != nil {
				return nil, err
			}
		}
	}
	return r, nil
<<<<<<< HEAD
=======
}

// ParseURL returns the actual target url. Supports wildcard target path value mapping.
func (dc *Client) parseURL(req *client.Request, params requestParams) (string, error) {
	var schema string
	if len(req.API.IntegrationRequest.HTTPBackendConfig.Schema) == 0 {
		schema = "http"
	} else {
		schema = req.API.IntegrationRequest.HTTPBackendConfig.Schema
	}

	rawPath := req.API.IntegrationRequest.HTTPBackendConfig.Path
	if req.API.IsWildCardBackendPath() {
		paths := strings.Split(
			strings.TrimLeft(req.API.IntegrationRequest.HTTPBackendConfig.Path, constant.PathSlash),
			constant.PathSlash)
		for i := 0; i < len(paths); i++ {
			if strings.HasPrefix(paths[i], constant.PathParamIdentifier) {
				uriParam := string(paths[i][1:len(paths[i])])
				uriValue := params.URIParams.Get(uriParam)
				if len(uriValue) == 0 {
					return "", errors.New("No value for target URI")
				}
				paths[i] = uriValue
			}
		}
		rawPath = strings.Join(paths, constant.PathSlash)
	}

	parsedURL := url.URL{
		Host:     req.API.IntegrationRequest.HTTPBackendConfig.Host,
		Scheme:   schema,
		Path:     rawPath,
		RawQuery: params.Query.Encode(),
	}
	return parsedURL.String(), nil
}

func (dc *Client) get(key string) *dg.GenericService {
	dc.mLock.RLock()
	defer dc.mLock.RUnlock()
	return dc.GenericServicePool[key]
}

func (dc *Client) create(key string, dm *RestMetadata) *dg.GenericService {
	referenceConfig := dg.NewReferenceConfig(dm.Interface, context.TODO())
	referenceConfig.InterfaceName = dm.Interface
	referenceConfig.Cluster = dgConstant.DEFAULT_CLUSTER
	var registers []string
	for k := range dgCfg.Registries {
		registers = append(registers, k)
	}
	referenceConfig.Registry = strings.Join(registers, ",")

	if dm.ProtocolTypeStr == "" {
		referenceConfig.Protocol = dubbo.DUBBO
	} else {
		referenceConfig.Protocol = dm.ProtocolTypeStr
	}

	referenceConfig.Version = dm.Version
	referenceConfig.Group = dm.Group
	referenceConfig.Generic = true
	if dm.Retries == "" {
		referenceConfig.Retries = "3"
	} else {
		referenceConfig.Retries = dm.Retries
	}
	dc.mLock.Lock()
	defer dc.mLock.Unlock()
	referenceConfig.GenericLoad(key)
	time.Sleep(200 * time.Millisecond) //sleep to wait invoker create
	clientService := referenceConfig.GetRPCService().(*dg.GenericService)

	dc.GenericServicePool[key] = clientService
	return clientService
>>>>>>> eb15fe80
}<|MERGE_RESOLUTION|>--- conflicted
+++ resolved
@@ -26,12 +26,6 @@
 )
 
 import (
-<<<<<<< HEAD
-=======
-	dgConstant "github.com/apache/dubbo-go/common/constant"
-	dg "github.com/apache/dubbo-go/config"
-	"github.com/apache/dubbo-go/protocol/dubbo"
->>>>>>> eb15fe80
 	"github.com/pkg/errors"
 )
 
@@ -146,8 +140,6 @@
 		}
 	}
 	return r, nil
-<<<<<<< HEAD
-=======
 }
 
 // ParseURL returns the actual target url. Supports wildcard target path value mapping.
@@ -184,45 +176,4 @@
 		RawQuery: params.Query.Encode(),
 	}
 	return parsedURL.String(), nil
-}
-
-func (dc *Client) get(key string) *dg.GenericService {
-	dc.mLock.RLock()
-	defer dc.mLock.RUnlock()
-	return dc.GenericServicePool[key]
-}
-
-func (dc *Client) create(key string, dm *RestMetadata) *dg.GenericService {
-	referenceConfig := dg.NewReferenceConfig(dm.Interface, context.TODO())
-	referenceConfig.InterfaceName = dm.Interface
-	referenceConfig.Cluster = dgConstant.DEFAULT_CLUSTER
-	var registers []string
-	for k := range dgCfg.Registries {
-		registers = append(registers, k)
-	}
-	referenceConfig.Registry = strings.Join(registers, ",")
-
-	if dm.ProtocolTypeStr == "" {
-		referenceConfig.Protocol = dubbo.DUBBO
-	} else {
-		referenceConfig.Protocol = dm.ProtocolTypeStr
-	}
-
-	referenceConfig.Version = dm.Version
-	referenceConfig.Group = dm.Group
-	referenceConfig.Generic = true
-	if dm.Retries == "" {
-		referenceConfig.Retries = "3"
-	} else {
-		referenceConfig.Retries = dm.Retries
-	}
-	dc.mLock.Lock()
-	defer dc.mLock.Unlock()
-	referenceConfig.GenericLoad(key)
-	time.Sleep(200 * time.Millisecond) //sleep to wait invoker create
-	clientService := referenceConfig.GetRPCService().(*dg.GenericService)
-
-	dc.GenericServicePool[key] = clientService
-	return clientService
->>>>>>> eb15fe80
 }