/*
 * Licensed to the Apache Software Foundation (ASF) under one or more
 * contributor license agreements.  See the NOTICE file distributed with
 * this work for additional information regarding copyright ownership.
 * The ASF licenses this file to You under the Apache License, Version 2.0
 * (the "License"); you may not use this file except in compliance with
 * the License.  You may obtain a copy of the License at
 *
 *     http://www.apache.org/licenses/LICENSE-2.0
 *
 * Unless required by applicable law or agreed to in writing, software
 * distributed under the License is distributed on an "AS IS" BASIS,
 * WITHOUT WARRANTIES OR CONDITIONS OF ANY KIND, either express or implied.
 * See the License for the specific language governing permissions and
 * limitations under the License.
 */

package client

import (
	"context"
	"net/http"
)

import (
	"github.com/dubbogo/dubbo-go-proxy/pkg/router"
)

// Request request for endpoint
type Request struct {
	Context context.Context

	IngressRequest *http.Request
	API            router.API
}

// NewReq create a request
<<<<<<< HEAD
func NewReq(ctx context.Context, request *http.Request, api *router.API) *Request {
=======
func NewReq(request *http.Request, api router.API) *Request {
>>>>>>> cb33168f
	return &Request{
		Context:        ctx,
		IngressRequest: request,
		API:            api,
	}
}<|MERGE_RESOLUTION|>--- conflicted
+++ resolved
@@ -35,11 +35,7 @@
 }
 
 // NewReq create a request
-<<<<<<< HEAD
-func NewReq(ctx context.Context, request *http.Request, api *router.API) *Request {
-=======
-func NewReq(request *http.Request, api router.API) *Request {
->>>>>>> cb33168f
+func NewReq(ctx context.Context, request *http.Request, api router.API) *Request {
 	return &Request{
 		Context:        ctx,
 		IngressRequest: request,
