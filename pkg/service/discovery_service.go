/*
 * Licensed to the Apache Software Foundation (ASF) under one or more
 * contributor license agreements.  See the NOTICE file distributed with
 * this work for additional information regarding copyright ownership.
 * The ASF licenses this file to You under the Apache License, Version 2.0
 * (the "License"); you may not use this file except in compliance with
 * the License.  You may obtain a copy of the License at
 *
 *     http://www.apache.org/licenses/LICENSE-2.0
 *
 * Unless required by applicable law or agreed to in writing, software
 * distributed under the License is distributed on an "AS IS" BASIS,
 * WITHOUT WARRANTIES OR CONDITIONS OF ANY KIND, either express or implied.
 * See the License for the specific language governing permissions and
 * limitations under the License.
 */

package service

import (
	"github.com/dubbogo/dubbo-go-proxy/pkg/config"
	"github.com/dubbogo/dubbo-go-proxy/pkg/router"
)

// DiscoveryRequest a request for discovery
type DiscoveryRequest struct {
	Body []byte
}

// NewDiscoveryRequest return a DiscoveryRequest with body
func NewDiscoveryRequest(b []byte) *DiscoveryRequest {
	return &DiscoveryRequest{
		Body: b,
	}
}

// DiscoveryResponse a response for discovery
type DiscoveryResponse struct {
	Success bool
	Data    interface{}
}

// NewDiscoveryResponseWithSuccess return a DiscoveryResponse with success
func NewDiscoveryResponseWithSuccess(b bool) *DiscoveryResponse {
	return &DiscoveryResponse{
		Success: b,
	}
}

// NewDiscoveryResponse return a DiscoveryResponse with Data and success true
func NewDiscoveryResponse(d interface{}) *DiscoveryResponse {
	return &DiscoveryResponse{
		Success: true,
		Data:    d,
	}
}

var EmptyDiscoveryResponse = &DiscoveryResponse{}

<<<<<<< HEAD
// ApiDiscoveryService api discovery service interface
type ApiDiscoveryService interface {
	AddApi(request DiscoveryRequest) (DiscoveryResponse, error)
	GetApi(request DiscoveryRequest) (DiscoveryResponse, error)
	RemoveApi(name string) error
	RemoveAllApi() error
=======
// APIDiscoveryService api discovery service interface
type APIDiscoveryService interface {
	AddAPI(router.API) error
	GetAPI(string, config.HTTPVerb) (router.API, error)
>>>>>>> 70d4399f
}

// DiscoveryService is come from envoy, it can used for admin

// ListenerDiscoveryService
type ListenerDiscoveryService interface {
	AddListeners(request DiscoveryRequest) (DiscoveryResponse, error)
	GetListeners(request DiscoveryRequest) (DiscoveryResponse, error)
}

// RouteDiscoveryService
type RouteDiscoveryService interface {
	AddRoutes(r DiscoveryRequest) (DiscoveryResponse, error)
	GetRoutes(r DiscoveryRequest) (DiscoveryResponse, error)
}

// ClusterDiscoveryService
type ClusterDiscoveryService interface {
	AddClusters(r DiscoveryRequest) (DiscoveryResponse, error)
	GetClusters(r DiscoveryRequest) (DiscoveryResponse, error)
}

// EndpointDiscoveryService
type EndpointDiscoveryService interface {
	AddEndpoints(r DiscoveryRequest) (DiscoveryResponse, error)
	GetEndpoints(r DiscoveryRequest) (DiscoveryResponse, error)
}<|MERGE_RESOLUTION|>--- conflicted
+++ resolved
@@ -57,19 +57,10 @@
 
 var EmptyDiscoveryResponse = &DiscoveryResponse{}
 
-<<<<<<< HEAD
-// ApiDiscoveryService api discovery service interface
-type ApiDiscoveryService interface {
-	AddApi(request DiscoveryRequest) (DiscoveryResponse, error)
-	GetApi(request DiscoveryRequest) (DiscoveryResponse, error)
-	RemoveApi(name string) error
-	RemoveAllApi() error
-=======
 // APIDiscoveryService api discovery service interface
 type APIDiscoveryService interface {
 	AddAPI(router.API) error
 	GetAPI(string, config.HTTPVerb) (router.API, error)
->>>>>>> 70d4399f
 }
 
 // DiscoveryService is come from envoy, it can used for admin
