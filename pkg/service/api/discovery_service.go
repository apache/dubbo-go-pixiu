--- conflicted
+++ resolved
@@ -74,7 +74,6 @@
 	return nil
 }
 
-<<<<<<< HEAD
 // RemoveAPIByPath remove all api belonged to path
 func (ads *LocalMemoryAPIDiscoveryService) RemoveAPIByPath(deleted config.Resource) error {
 	_, groupPath := getDefaultPath()
@@ -147,15 +146,6 @@
 		return true
 	}
 	return false
-=======
-// APIConfigChange to response to api config change
-func (ads *LocalMemoryAPIDiscoveryService) APIConfigChange(apiConfig config.APIConfig) bool {
-	ads.ClearAPI()
-	loadAPIFromResource("", apiConfig.Resources, nil, ads)
-
-	plugins.Init(apiConfig.PluginsGroup, apiConfig.PluginFilePath, apiConfig.Resources)
-	return true
->>>>>>> 8af536ef
 }
 
 // InitAPIsFromConfig inits the router from API config and to local cache
