--- conflicted
+++ resolved
@@ -18,13 +18,7 @@
 package proxy
 
 import (
-<<<<<<< HEAD
-	"encoding/json"
-	"github.com/dubbogo/dubbo-go-proxy/pkg/api_load"
-=======
->>>>>>> 292d3611
 	"sync"
-	"time"
 )
 
 import (
@@ -39,7 +33,6 @@
 // Proxy
 type Proxy struct {
 	startWG sync.WaitGroup
-	bs      *model.Bootstrap
 }
 
 // Start proxy start
@@ -65,86 +58,23 @@
 	}
 }
 
-func (p *Proxy) beforeStart() error {
+func (p *Proxy) beforeStart() {
 	dubbo.SingleDubboClient().Init()
 
-<<<<<<< HEAD
-	// TODO mock api register
-	ads := extension.GetMustApiDiscoveryService(constant.LocalMemoryApiDiscoveryService)
-
-	apiLoader := api_load.NewApiManager(time.Second, ads)
-	apiLoader.AddApiLoader(p.bs.DynamicResources.ApiConfig)
-	err := apiLoader.StartLoadApi()
-	if err != nil {
-		logger.Errorf("error load api:%v", err)
-		return err
-	}
-	err = apiLoader.SelectMergeApiTask()
-	if err != nil {
-		logger.Errorf("error select merge api task :%v", err)
-	}
-	a1 := &model.Api{
-		Name:     "/api/v1/test-dubbo/user",
-		ITypeStr: "HTTP",
-		OTypeStr: "DUBBO",
-		Method:   "POST",
-		Status:   1,
-		Metadata: map[string]dubbo.DubboMetadata{
-			"dubbo": {
-				ApplicationName: "BDTService",
-				Group:           "test",
-				Version:         "1.0.0",
-				Interface:       "com.ikurento.user.UserProvider",
-				Method:          "queryUser",
-				Types: []string{
-					"com.ikurento.user.User",
-				},
-				ClusterName: "test_dubbo",
-			},
-		},
-	}
-	a2 := &model.Api{
-		Name:     "/api/v1/test-dubbo/getUserByName",
-		ITypeStr: "HTTP",
-		OTypeStr: "DUBBO",
-		Method:   "POST",
-		Status:   1,
-		Metadata: map[string]dubbo.DubboMetadata{
-			"dubbo": {
-				ApplicationName: "BDTService",
-				Group:           "test",
-				Version:         "1.0.0",
-				Interface:       "com.ikurento.user.UserProvider",
-				Method:          "GetUser",
-				Types: []string{
-					"java.lang.String",
-				},
-				ClusterName: "test_dubbo",
-			},
-		},
-	}
-
-	j1, _ := json.Marshal(a1)
-	j2, _ := json.Marshal(a2)
-	ads.AddApi(*service.NewDiscoveryRequest(j1))
-	ads.AddApi(*service.NewDiscoveryRequest(j2))
-=======
 	api.InitAPIsFromConfig(config.GetAPIConf())
->>>>>>> 292d3611
 }
 
 // NewProxy create proxy
-func NewProxy(bs *model.Bootstrap) *Proxy {
+func NewProxy() *Proxy {
 	return &Proxy{
 		startWG: sync.WaitGroup{},
-		bs:      bs,
 	}
 }
 
 func Start(bs *model.Bootstrap) {
 	logger.Infof("[dubboproxy go] start by config : %+v", bs)
 
-	proxy := NewProxy(bs)
+	proxy := NewProxy()
 	proxy.Start()
 
 	proxy.startWG.Wait()
