/*
 * Licensed to the Apache Software Foundation (ASF) under one or more
 * contributor license agreements.  See the NOTICE file distributed with
 * this work for additional information regarding copyright ownership.
 * The ASF licenses this file to You under the Apache License, Version 2.0
 * (the "License"); you may not use this file except in compliance with
 * the License.  You may obtain a copy of the License at
 *
 *     http://www.apache.org/licenses/LICENSE-2.0
 *
 * Unless required by applicable law or agreed to in writing, software
 * distributed under the License is distributed on an "AS IS" BASIS,
 * WITHOUT WARRANTIES OR CONDITIONS OF ANY KIND, either express or implied.
 * See the License for the specific language governing permissions and
 * limitations under the License.
 */

package model

import (
	"sync"
)

var (
	CacheApi = sync.Map{}
	EmptyApi = &Api{}
)

// Api is api gateway concept, control request from browser、Mobile APP、third party people
type Api struct {
<<<<<<< HEAD
	Name     string      `json:"name" yaml:"name"`
	ITypeStr string      `json:"itype" yaml:"itype"`
	IType    ApiType     `json:"-" yaml:"-"`
	OTypeStr string      `json:"otype" yaml:"otype"`
	OType    ApiType     `json:"-" yaml:"-"`
	Status   Status      `json:"status" yaml:"status"`
	Metadata interface{} `json:"metadata" yaml:"metadata"`
	Method   string      `json:"method" yaml:"method"`
	RequestMethod
=======
	Name          string      `json:"name" yaml:"name"`
	ITypeStr      string      `json:"itype" yaml:"itype"`
	IType         ApiType     `json:"-" yaml:"-"`
	OTypeStr      string      `json:"otype" yaml:"otype"`
	OType         ApiType     `json:"-" yaml:"-"`
	Status        Status      `json:"status" yaml:"status"`
	Metadata      interface{} `json:"metadata" yaml:"metadata"`
	Method        string      `json:"method" yaml:"method"`
	RequestMethod `json:",omitempty" yaml:"-"`
>>>>>>> cf23c635
}

// NewApi
func NewApi() *Api {
	return &Api{}
}

// FindApi find a api, if not exist, return false
func (a *Api) FindApi(name string) (*Api, bool) {
	if v, ok := CacheApi.Load(name); ok {
		return v.(*Api), true
	}

	return nil, false
}

// MatchMethod
func (a *Api) MatchMethod(method string) bool {
	i := RequestMethodValue[method]
	if a.RequestMethod == RequestMethod(i) {
		return true
	}

	return false
}

// IsOk api status equals Up
func (a *Api) IsOk(name string) bool {
	if v, ok := CacheApi.Load(name); ok {
		return v.(*Api).Status == Up
	}

	return false
}

// Offline api offline
func (a *Api) Offline(name string) {
	if v, ok := CacheApi.Load(name); ok {
		v.(*Api).Status = Down
	}
}

// Online api online
func (a *Api) Online(name string) {
	if v, ok := CacheApi.Load(name); ok {
		v.(*Api).Status = Up
	}
}<|MERGE_RESOLUTION|>--- conflicted
+++ resolved
@@ -28,17 +28,6 @@
 
 // Api is api gateway concept, control request from browser、Mobile APP、third party people
 type Api struct {
-<<<<<<< HEAD
-	Name     string      `json:"name" yaml:"name"`
-	ITypeStr string      `json:"itype" yaml:"itype"`
-	IType    ApiType     `json:"-" yaml:"-"`
-	OTypeStr string      `json:"otype" yaml:"otype"`
-	OType    ApiType     `json:"-" yaml:"-"`
-	Status   Status      `json:"status" yaml:"status"`
-	Metadata interface{} `json:"metadata" yaml:"metadata"`
-	Method   string      `json:"method" yaml:"method"`
-	RequestMethod
-=======
 	Name          string      `json:"name" yaml:"name"`
 	ITypeStr      string      `json:"itype" yaml:"itype"`
 	IType         ApiType     `json:"-" yaml:"-"`
@@ -48,7 +37,6 @@
 	Metadata      interface{} `json:"metadata" yaml:"metadata"`
 	Method        string      `json:"method" yaml:"method"`
 	RequestMethod `json:",omitempty" yaml:"-"`
->>>>>>> cf23c635
 }
 
 // NewApi
