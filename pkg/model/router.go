/*
 * Licensed to the Apache Software Foundation (ASF) under one or more
 * contributor license agreements.  See the NOTICE file distributed with
 * this work for additional information regarding copyright ownership.
 * The ASF licenses this file to You under the Apache License, Version 2.0
 * (the "License"); you may not use this file except in compliance with
 * the License.  You may obtain a copy of the License at
 *
 *     http://www.apache.org/licenses/LICENSE-2.0
 *
 * Unless required by applicable law or agreed to in writing, software
 * distributed under the License is distributed on an "AS IS" BASIS,
 * WITHOUT WARRANTIES OR CONDITIONS OF ANY KIND, either express or implied.
 * See the License for the specific language governing permissions and
 * limitations under the License.
 */

package model

import (
<<<<<<< HEAD
	"github.com/apache/dubbo-go-pixiu/pkg/common/router/trie"
	"github.com/apache/dubbo-go-pixiu/pkg/common/util/stringutil"
	http2 "net/http"
=======
	stdHttp "net/http"
>>>>>>> 24d579c6
	"regexp"
)

import (
	"github.com/pkg/errors"
)

// Router struct

type (
	Router struct {
		ID    string      `yaml:"id" json:"id" mapstructure:"id"`
		Match RouterMatch `yaml:"match" json:"match" mapstructure:"match"`
		Route RouteAction `yaml:"route" json:"route" mapstructure:"route"`
	}

	// RouterMatch
	RouterMatch struct {
		Prefix string `yaml:"prefix" json:"prefix" mapstructure:"prefix"`
		Path   string `yaml:"path" json:"path" mapstructure:"path"`
		//Regex   string          `yaml:"regex" json:"regex" mapstructure:"regex"` 下一期再支持
		Methods []string `yaml:"methods" json:"methods" mapstructure:"methods"`
		//Headers []HeaderMatcher `yaml:"headers" json:"headers" mapstructure:"headers"`  下一期再支持
		//pathRE  *regexp.Regexp  废弃，如果有必要引入规则引擎，正则不合适
	}

	// RouteAction match route should do
	RouteAction struct {
		Cluster                     string `yaml:"cluster" json:"cluster" mapstructure:"cluster"`
		ClusterNotFoundResponseCode int    `yaml:"cluster_not_found_response_code" json:"cluster_not_found_response_code" mapstructure:"cluster_not_found_response_code"`
	}

	// RouteConfiguration
	RouteConfiguration struct {
		RouteTrie trie.Trie `yaml:"-" json:"-" mapstructure:"-"`
		Routes    []*Router `yaml:"routes" json:"routes" mapstructure:"routes"`
		Dynamic   bool      `yaml:"dynamic" json:"dynamic" mapstructure:"dynamic"`
	}

	// Name header key, Value header value, Regex header value is regex
	HeaderMatcher struct {
		Name    string   `yaml:"name" json:"name" mapstructure:"name"`
		Values  []string `yaml:"values" json:"values" mapstructure:"values"`
		Regex   bool     `yaml:"regex" json:"regex" mapstructure:"regex"`
		valueRE *regexp.Regexp
	}
)

<<<<<<< HEAD
func (rc *RouteConfiguration) Route(req *http2.Request) (*RouteAction, error) {
	if rc.RouteTrie.IsEmpty() {
		return nil, errors.Errorf("router configuration is empty")
	}

	node, _, _ := rc.RouteTrie.Match(stringutil.GetTrieKey(req.Method, req.URL.Path))
	if node == nil {
		return nil, errors.Errorf("route failed for %s,no rules matched.", stringutil.GetTrieKey(req.Method, req.URL.Path))
=======
func (rc *RouteConfiguration) Route(req *stdHttp.Request) (*RouteAction, error) {
	if rc.Routes == nil {
		return nil, errors.Errorf("router configuration is empty")
	}

	for _, r := range rc.Routes {
		if r.MatchRouter(req) {
			return &r.Route, nil
		}
	}

	return nil, errors.Errorf("no matched route")
}

// MatchRouter find router (cluster) by request path and method and header
func (r *Router) MatchRouter(req *stdHttp.Request) bool {
	if !r.Match.matchPath(req) {
		return false
	}

	if !r.Match.matchMethod(req) {
		return false
>>>>>>> 24d579c6
	}
	if node.GetBizInfo() == nil {
		return nil, errors.Errorf("info is nil.please check your configuration.")
	}
	ret := (node.GetBizInfo()).(RouteAction)
	return &ret, nil
}

<<<<<<< HEAD
//
//func (rm *RouterMatch) matchHeader(req *http2.Request) bool {
//	//TODO : using rete instead.
//	if len(rm.Headers) == 0 {
//		return true
//	}
//
//	for _, h := range rm.Headers {
//		// notice use canonical keys
//		v := req.Header.Get(h.Name)
//		if stringutil.StrInSlice(v, h.Values) {
//			return true
//		}
//
//		if h.valueRE != nil && h.valueRE.MatchString(v) {
//			return true
//		}
//	}
//
//	return false
//}
=======
func (rm *RouterMatch) matchPath(req *stdHttp.Request) bool {
	if rm.Path == "" && rm.Prefix == "" && rm.Regex == "" {
		return true
	}

	path := req.URL.Path

	if rm.Path != "" && rm.Path == path {
		return true
	}
	if rm.Prefix != "" && strings.HasPrefix(path, rm.Prefix) {
		return true
	}
	if rm.Regex != "" {
		if rm.pathRE == nil {
			rm.pathRE = regexp.MustCompile(rm.Regex)
		}
		return rm.pathRE.MatchString(path)
	}

	return false
}

func (rm *RouterMatch) matchMethod(req *stdHttp.Request) bool {
	if len(rm.Methods) == 0 {
		return true
	}

	return stringutil.StrInSlice(req.Method, rm.Methods)
}

func (rm *RouterMatch) matchHeader(req *stdHttp.Request) bool {
	if len(rm.Headers) == 0 {
		return true
	}

	for _, h := range rm.Headers {
		// notice use canonical keys
		v := req.Header.Get(h.Name)
		if stringutil.StrInSlice(v, h.Values) {
			return true
		}

		if h.valueRE != nil && h.valueRE.MatchString(v) {
			return true
		}
	}

	return false
}
>>>>>>> 24d579c6
<|MERGE_RESOLUTION|>--- conflicted
+++ resolved
@@ -18,18 +18,17 @@
 package model
 
 import (
-<<<<<<< HEAD
-	"github.com/apache/dubbo-go-pixiu/pkg/common/router/trie"
-	"github.com/apache/dubbo-go-pixiu/pkg/common/util/stringutil"
-	http2 "net/http"
-=======
 	stdHttp "net/http"
->>>>>>> 24d579c6
 	"regexp"
 )
 
 import (
 	"github.com/pkg/errors"
+)
+
+import (
+	"github.com/apache/dubbo-go-pixiu/pkg/common/router/trie"
+	"github.com/apache/dubbo-go-pixiu/pkg/common/util/stringutil"
 )
 
 // Router struct
@@ -73,8 +72,7 @@
 	}
 )
 
-<<<<<<< HEAD
-func (rc *RouteConfiguration) Route(req *http2.Request) (*RouteAction, error) {
+func (rc *RouteConfiguration) Route(req *stdHttp.Request) (*RouteAction, error) {
 	if rc.RouteTrie.IsEmpty() {
 		return nil, errors.Errorf("router configuration is empty")
 	}
@@ -82,109 +80,10 @@
 	node, _, _ := rc.RouteTrie.Match(stringutil.GetTrieKey(req.Method, req.URL.Path))
 	if node == nil {
 		return nil, errors.Errorf("route failed for %s,no rules matched.", stringutil.GetTrieKey(req.Method, req.URL.Path))
-=======
-func (rc *RouteConfiguration) Route(req *stdHttp.Request) (*RouteAction, error) {
-	if rc.Routes == nil {
-		return nil, errors.Errorf("router configuration is empty")
-	}
-
-	for _, r := range rc.Routes {
-		if r.MatchRouter(req) {
-			return &r.Route, nil
-		}
-	}
-
-	return nil, errors.Errorf("no matched route")
-}
-
-// MatchRouter find router (cluster) by request path and method and header
-func (r *Router) MatchRouter(req *stdHttp.Request) bool {
-	if !r.Match.matchPath(req) {
-		return false
-	}
-
-	if !r.Match.matchMethod(req) {
-		return false
->>>>>>> 24d579c6
 	}
 	if node.GetBizInfo() == nil {
 		return nil, errors.Errorf("info is nil.please check your configuration.")
 	}
 	ret := (node.GetBizInfo()).(RouteAction)
 	return &ret, nil
-}
-
-<<<<<<< HEAD
-//
-//func (rm *RouterMatch) matchHeader(req *http2.Request) bool {
-//	//TODO : using rete instead.
-//	if len(rm.Headers) == 0 {
-//		return true
-//	}
-//
-//	for _, h := range rm.Headers {
-//		// notice use canonical keys
-//		v := req.Header.Get(h.Name)
-//		if stringutil.StrInSlice(v, h.Values) {
-//			return true
-//		}
-//
-//		if h.valueRE != nil && h.valueRE.MatchString(v) {
-//			return true
-//		}
-//	}
-//
-//	return false
-//}
-=======
-func (rm *RouterMatch) matchPath(req *stdHttp.Request) bool {
-	if rm.Path == "" && rm.Prefix == "" && rm.Regex == "" {
-		return true
-	}
-
-	path := req.URL.Path
-
-	if rm.Path != "" && rm.Path == path {
-		return true
-	}
-	if rm.Prefix != "" && strings.HasPrefix(path, rm.Prefix) {
-		return true
-	}
-	if rm.Regex != "" {
-		if rm.pathRE == nil {
-			rm.pathRE = regexp.MustCompile(rm.Regex)
-		}
-		return rm.pathRE.MatchString(path)
-	}
-
-	return false
-}
-
-func (rm *RouterMatch) matchMethod(req *stdHttp.Request) bool {
-	if len(rm.Methods) == 0 {
-		return true
-	}
-
-	return stringutil.StrInSlice(req.Method, rm.Methods)
-}
-
-func (rm *RouterMatch) matchHeader(req *stdHttp.Request) bool {
-	if len(rm.Headers) == 0 {
-		return true
-	}
-
-	for _, h := range rm.Headers {
-		// notice use canonical keys
-		v := req.Header.Get(h.Name)
-		if stringutil.StrInSlice(v, h.Values) {
-			return true
-		}
-
-		if h.valueRE != nil && h.valueRE.MatchString(v) {
-			return true
-		}
-	}
-
-	return false
-}
->>>>>>> 24d579c6
+}