--- conflicted
+++ resolved
@@ -49,18 +49,11 @@
 
 // StaticResources
 type StaticResources struct {
-<<<<<<< HEAD
-	Listeners       []Listener      `yaml:"listeners" json:"listeners" mapstructure:"listeners"`
-	Clusters        []Cluster       `yaml:"clusters" json:"clusters" mapstructure:"clusters"`
-	ShutdownConfig  *ShutdownConfig `yaml:"shutdown_config" json:"shutdown_config" mapstructure:"shutdown_config"`
-	PprofConf       PprofConf       `yaml:"pprofConf json:"pprofConf" mapstructure:"pprofConf"`
-	AccessLogConfig AccessLogConfig `yaml:"accessLog" json:"accessLog" mapstructure:"accessLog"`
-=======
 	Listeners      []Listener      `yaml:"listeners" json:"listeners" mapstructure:"listeners"`
 	Clusters       []Cluster       `yaml:"clusters" json:"clusters" mapstructure:"clusters"`
 	ShutdownConfig *ShutdownConfig `yaml:"shutdown_config" json:"shutdown_config" mapstructure:"shutdown_config"`
 	PprofConf      PprofConf       `yaml:"pprofConf" json:"pprofConf" mapstructure:"pprofConf"`
->>>>>>> 8f1fd27a
+	AccessLogConfig AccessLogConfig `yaml:"accessLog" json:"accessLog" mapstructure:"accessLog"`
 }
 
 // DynamicResources TODO
