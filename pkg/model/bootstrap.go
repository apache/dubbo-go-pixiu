/*
 * Licensed to the Apache Software Foundation (ASF) under one or more
 * contributor license agreements.  See the NOTICE file distributed with
 * this work for additional information regarding copyright ownership.
 * The ASF licenses this file to You under the Apache License, Version 2.0
 * (the "License"); you may not use this file except in compliance with
 * the License.  You may obtain a copy of the License at
 *
 *     http://www.apache.org/licenses/LICENSE-2.0
 *
 * Unless required by applicable law or agreed to in writing, software
 * distributed under the License is distributed on an "AS IS" BASIS,
 * WITHOUT WARRANTIES OR CONDITIONS OF ANY KIND, either express or implied.
 * See the License for the specific language governing permissions and
 * limitations under the License.
 */

package model

// Bootstrap the door
type Bootstrap struct {
	StaticResources  StaticResources  `yaml:"static_resources" json:"static_resources" mapstructure:"static_resources"`
	DynamicResources DynamicResources `yaml:"dynamic_resources" json:"dynamic_resources" mapstructure:"dynamic_resources"`
	Tracing          Tracing          `yaml:"tracing" json:"tracing" mapstructure:"tracing"`
}

// GetListeners
func (bs *Bootstrap) GetListeners() []Listener {
	return bs.StaticResources.Listeners
}

// ExistCluster
func (bs *Bootstrap) ExistCluster(name string) bool {
	if len(bs.StaticResources.Clusters) > 0 {
		for _, v := range bs.StaticResources.Clusters {
			if v.Name == name {
				return true
			}
		}
	}

	return false
}

// StaticResources
type StaticResources struct {
	Listeners      []Listener      `yaml:"listeners" json:"listeners" mapstructure:"listeners"`
	Clusters       []Cluster       `yaml:"clusters" json:"clusters" mapstructure:"clusters"`
	ShutdownConfig *ShutdownConfig `yaml:"shutdown_config" json:"shutdown_config" mapstructure:"shutdown_config"`
}

// DynamicResources TODO
type DynamicResources struct {
<<<<<<< HEAD
	ApiConfig ApiConfig `yaml:"api_config" json:"apiConfig"`
=======
}

// ShutdownConfig how to shutdown proxy.
type ShutdownConfig struct {
	Timeout      string `default:"60s" yaml:"timeout" json:"timeout,omitempty"`
	StepTimeout  string `default:"10s" yaml:"step_timeout" json:"step_timeout,omitempty"`
	RejectPolicy string `yaml:"reject_policy" json:"reject_policy,omitempty"`
>>>>>>> b911d253
}<|MERGE_RESOLUTION|>--- conflicted
+++ resolved
@@ -51,9 +51,7 @@
 
 // DynamicResources TODO
 type DynamicResources struct {
-<<<<<<< HEAD
 	ApiConfig ApiConfig `yaml:"api_config" json:"apiConfig"`
-=======
 }
 
 // ShutdownConfig how to shutdown proxy.
@@ -61,5 +59,4 @@
 	Timeout      string `default:"60s" yaml:"timeout" json:"timeout,omitempty"`
 	StepTimeout  string `default:"10s" yaml:"step_timeout" json:"step_timeout,omitempty"`
 	RejectPolicy string `yaml:"reject_policy" json:"reject_policy,omitempty"`
->>>>>>> b911d253
 }