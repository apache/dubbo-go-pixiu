--- conflicted
+++ resolved
@@ -159,17 +159,6 @@
 	return model.DiscoveryTypeValue[cluster.TypeStr]
 }
 
-<<<<<<< HEAD
-func (c *CdsManager) makeEndpoints(endpoint []*xdspb.Endpoint) []*model.Endpoint {
-	r := make([]*model.Endpoint, 0, 1)
-	for _, ep := range endpoint {
-		r = append(r, &model.Endpoint{
-			ID:       ep.Id,
-			Name:     ep.Name,
-			Address:  c.makeAddress(ep),
-			Metadata: ep.Metadata,
-		})
-=======
 func (c *CdsManager) makeEndpoints(endpoints []*xdspb.Endpoint) []*model.Endpoint {
 	r := make([]*model.Endpoint, len(endpoints))
 	for i, endpoint := range endpoints {
@@ -179,7 +168,6 @@
 			Address:  c.makeAddress(endpoint),
 			Metadata: endpoint.Metadata,
 		}
->>>>>>> d26000a1
 	}
 	return r
 }
