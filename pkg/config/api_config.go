/*
 * Licensed to the Apache Software Foundation (ASF) under one or more
 * contributor license agreements.  See the NOTICE file distributed with
 * this work for additional information regarding copyright ownership.
 * The ASF licenses this file to You under the Apache License, Version 2.0
 * (the "License"); you may not use this file except in compliance with
 * the License.  You may obtain a copy of the License at
 *
 *     http://www.apache.org/licenses/LICENSE-2.0
 *
 * Unless required by applicable law or agreed to in writing, software
 * distributed under the License is distributed on an "AS IS" BASIS,
 * WITHOUT WARRANTIES OR CONDITIONS OF ANY KIND, either express or implied.
 * See the License for the specific language governing permissions and
 * limitations under the License.
 */

package config

import (
	"github.com/dubbogo/dubbo-go-proxy/pkg/client"
	perrors "github.com/pkg/errors"
)

import (
	"github.com/dubbogo/dubbo-go-proxy/pkg/common/yaml"
	"github.com/dubbogo/dubbo-go-proxy/pkg/logger"
	"sync"
)

var (
	apiConfig *APIConfig
	once      sync.Once
)

// HTTPVerb defines the restful api http verb
type HTTPVerb string

const (
	// MethodAny any method
	MethodAny HTTPVerb = "ANY"
	// MethodGet get
	MethodGet HTTPVerb = "GET"
	// MethodHead head
	MethodHead HTTPVerb = "HEAD"
	// MethodPost post
	MethodPost HTTPVerb = "POST"
	// MethodPut put
	MethodPut HTTPVerb = "PUT"
	// MethodPatch patch
	MethodPatch HTTPVerb = "PATCH" // RFC 5789
	// MethodDelete delete
	MethodDelete HTTPVerb = "DELETE"
	// MethodOptions options
	MethodOptions HTTPVerb = "OPTIONS"
)

// RequestType describes the type of the request. could be DUBBO/HTTP and others that we might implement in the future
type RequestType string

const (
	// DubboRequest represents the dubbo request
	DubboRequest RequestType = "dubbo"
	// HTTPRequest represents the http request
	HTTPRequest RequestType = "http"
)

// APIConfig defines the data structure of the api gateway configuration
type APIConfig struct {
	Name        string       `json:"name" yaml:"name"`
	Description string       `json:"description" yaml:"description"`
	Resources   []Resource   `json:"resources" yaml:"resources"`
	Definitions []Definition `json:"definitions" yaml:"definitions"`
}

// Resource defines the API path
type Resource struct {
	Type        string     `json:"type" yaml:"type"` // Restful, Dubbo
	Path        string     `json:"path" yaml:"path"`
	Description string     `json:"description" yaml:"description"`
	Filters     []string   `json:"filters" yaml:"filters"`
	Methods     []Method   `json:"methods" yaml:"methods"`
	Resources   []Resource `json:"resources,omitempty" yaml:"resources,omitempty"`
}

// Method defines the method of the api
type Method struct {
	OnAir              bool     `json:"onAir" yaml:"onAir"` // true means the method is up and false means method is down
	Filters            []string `json:"filters" yaml:"filters"`
	HTTPVerb           `json:"httpVerb" yaml:"httpVerb"`
	InboundRequest     `json:"inboundRequest" yaml:"inboundRequest"`
	IntegrationRequest `json:"integrationRequest" yaml:"integrationRequest"`
}

// InboundRequest defines the details of the inbound
type InboundRequest struct {
	RequestType  `json:"requestType" yaml:"requestType"` //http, TO-DO: dubbo
	Headers      []Params                                `json:"headers" yaml:"headers"`
	QueryStrings []Params                                `json:"queryStrings" yaml:"queryStrings"`
	RequestBody  []BodyDefinition                        `json:"requestBody" yaml:"requestBody"`
}

// Params defines the simple parameter definition
type Params struct {
	Name     string `json:"name" yaml:"name"`
	Required bool   `json:"required" yaml:"required"`
}

// BodyDefinition connects the request body to the definitions
type BodyDefinition struct {
	DefinitionName string `json:"definitionName" yaml:"definitionName"`
}

// IntegrationRequest defines the backend request format and target
type IntegrationRequest struct {
<<<<<<< HEAD
	RequestType          string         `yaml:"requestType"` // dubbo, TO-DO: http
	MappingParams        []MappingParam `yaml:"mappingParams,omitempty"`
	client.DubboMetadata `yaml:"dubboMetaData,inline,omitempty"`
=======
	RequestType        `json:"requestType" yaml:"requestType"` // dubbo, TO-DO: http
	DubboBackendConfig `json:"dubboBackendConfig,inline,omitempty" yaml:"dubboBackendConfig,inline,omitempty"`
	MappingParams      []MappingParam `json:"mappingParams,omitempty" yaml:"mappingParams,omitempty"`
>>>>>>> 9a1ee783
}

// MappingParam defines the mapping rules of headers and queryStrings
type MappingParam struct {
	Name  string `json:"name" yaml:"name"`
	MapTo string `json:"mapTo" yaml:"mapTo"`
}

// DubboBackendConfig defines the basic dubbo backend config
type DubboBackendConfig struct {
	ClusterName     string   `yaml:"clusterName" json:"clusterName"`
	ApplicationName string   `yaml:"applicationName" json:"applicationName"`
	Protocol        string   `yaml:"protocol" json:"protocol,omitempty" default:"dubbo"`
	Group           string   `yaml:"group" json:"group"`
	Version         string   `yaml:"version" json:"version"`
	Interface       string   `yaml:"interface" json:"interface"`
	Method          string   `yaml:"method" json:"method"`
	ParamTypes      []string `yaml:"paramTypes" json:"paramTypes"`
	Retries         string   `yaml:"retries" json:"retries,omitempty"`
}

// Definition defines the complex json request body
type Definition struct {
	Name   string `json:"name" yaml:"name"`
	Schema string `json:"schema" yaml:"schema"` // use json schema
}

// LoadAPIConfigFromFile load the api config from file
func LoadAPIConfigFromFile(path string) (*APIConfig, error) {
	if len(path) == 0 {
		return nil, perrors.Errorf("Config file not specified")
	}
	logger.Infof("Load API configuration file form %s", path)
	apiConf := &APIConfig{}
	err := yaml.UnmarshalYMLConfig(path, apiConf)
	if err != nil {
		return nil, perrors.Errorf("unmarshalYmlConfig error %v", perrors.WithStack(err))
	}
	once.Do(func() {
		apiConfig = apiConf
	})
	return apiConf, nil
}

// GetAPIConf returns the initted api config
func GetAPIConf() APIConfig {
	return *apiConfig
}<|MERGE_RESOLUTION|>--- conflicted
+++ resolved
@@ -18,11 +18,12 @@
 package config
 
 import (
-	"github.com/dubbogo/dubbo-go-proxy/pkg/client"
+
 	perrors "github.com/pkg/errors"
 )
 
 import (
+	"github.com/dubbogo/dubbo-go-proxy/pkg/client"
 	"github.com/dubbogo/dubbo-go-proxy/pkg/common/yaml"
 	"github.com/dubbogo/dubbo-go-proxy/pkg/logger"
 	"sync"
@@ -113,15 +114,9 @@
 
 // IntegrationRequest defines the backend request format and target
 type IntegrationRequest struct {
-<<<<<<< HEAD
-	RequestType          string         `yaml:"requestType"` // dubbo, TO-DO: http
-	MappingParams        []MappingParam `yaml:"mappingParams,omitempty"`
-	client.DubboMetadata `yaml:"dubboMetaData,inline,omitempty"`
-=======
 	RequestType        `json:"requestType" yaml:"requestType"` // dubbo, TO-DO: http
 	DubboBackendConfig `json:"dubboBackendConfig,inline,omitempty" yaml:"dubboBackendConfig,inline,omitempty"`
 	MappingParams      []MappingParam `json:"mappingParams,omitempty" yaml:"mappingParams,omitempty"`
->>>>>>> 9a1ee783
 }
 
 // MappingParam defines the mapping rules of headers and queryStrings
