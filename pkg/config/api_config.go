/*
 * Licensed to the Apache Software Foundation (ASF) under one or more
 * contributor license agreements.  See the NOTICE file distributed with
 * this work for additional information regarding copyright ownership.
 * The ASF licenses this file to You under the Apache License, Version 2.0
 * (the "License"); you may not use this file except in compliance with
 * the License.  You may obtain a copy of the License at
 *
 *     http://www.apache.org/licenses/LICENSE-2.0
 *
 * Unless required by applicable law or agreed to in writing, software
 * distributed under the License is distributed on an "AS IS" BASIS,
 * WITHOUT WARRANTIES OR CONDITIONS OF ANY KIND, either express or implied.
 * See the License for the specific language governing permissions and
 * limitations under the License.
 */

package config

import (
	"strings"
	"sync"
	"time"
)

import (
	"github.com/coreos/etcd/mvcc/mvccpb"
	fc "github.com/dubbogo/dubbo-go-proxy-filter/pkg/api/config"
	etcdv3 "github.com/dubbogo/dubbo-go-proxy/pkg/remoting/etcd3"
	perrors "github.com/pkg/errors"
)

import (
	"github.com/dubbogo/dubbo-go-proxy/pkg/common/yaml"
	"github.com/dubbogo/dubbo-go-proxy/pkg/logger"
	"github.com/dubbogo/dubbo-go-proxy/pkg/model"
)

var (
	apiConfig *fc.APIConfig
	once      sync.Once
	client    *etcdv3.Client
	listener  APIConfigListener
	lock      sync.RWMutex
)

// APIConfigListener defines api config listener interface
type APIConfigListener interface {
<<<<<<< HEAD
	APIConfigChange(apiConfig fc.APIConfig) bool //bool is return for interface implement is interesting
=======
	APIConfigChange(apiConfig APIConfig) bool //bool is return for interface implement is interesting
}

// APIConfig defines the data structure of the api gateway configuration
type APIConfig struct {
	Name           string         `json:"name" yaml:"name"`
	Description    string         `json:"description" yaml:"description"`
	Resources      []Resource     `json:"resources" yaml:"resources"`
	Definitions    []Definition   `json:"definitions" yaml:"definitions"`
	PluginFilePath string         `json:"pluginFilePath" yaml:"pluginFilePath"`
	PluginsGroup   []PluginsGroup `json:"pluginsGroup" yaml:"pluginsGroup"`
}

// Plugin defines plugin details
type Plugin struct {
	Name               string `json:"name" yaml:"name"`
	Version            string `json:"version" yaml:"version"`
	Priority           int    `json:"priority" yaml:"priority"`
	ExternalLookupName string `json:"externalLookupName" yaml:"externalLookupName"`
}

// PluginsGroup defines the plugins group info
type PluginsGroup struct {
	GroupName string   `json:"groupName" yaml:"groupName"`
	Plugins   []Plugin `json:"plugins" yaml:"plugins"`
}

// Resource defines resources.plugins
type PluginsInUse struct {
	GroupNames  []string `json:"groupNames" yaml:"groupNames"`
	PluginNames []string `json:"pluginNames" yaml:"pluginNames"`
}

// Resource defines the API path
type Resource struct {
	Type        string            `json:"type" yaml:"type"` // Restful, Dubbo
	Path        string            `json:"path" yaml:"path"`
	Timeout     time.Duration     `json:"timeout" yaml:"timeout"`
	Description string            `json:"description" yaml:"description"`
	Filters     []string          `json:"filters" yaml:"filters"`
	Plugins     PluginsInUse      `json:"plugins" yaml:"plugins"`
	Methods     []Method          `json:"methods" yaml:"methods"`
	Resources   []Resource        `json:"resources,omitempty" yaml:"resources,omitempty"`
	Headers     map[string]string `json:"headers,omitempty" yaml:"headers,omitempty"`
}

// UnmarshalYAML Resource custom UnmarshalYAML
func (r *Resource) UnmarshalYAML(unmarshal func(interface{}) error) error {
	s := &struct {
		Timeout string `yaml:"timeout"`
	}{}
	type Alias Resource
	alias := (*Alias)(r)
	if err := unmarshal(alias); err != nil {
		return err
	}
	if err := unmarshal(s); err != nil {
		return err
	}
	// if timeout is empty must set a default value. if "" used to time.ParseDuration will err.
	if s.Timeout == "" {
		s.Timeout = constant.DefaultTimeoutStr
	}
	d, err := time.ParseDuration(s.Timeout)
	if err != nil {
		return err
	}

	r.Timeout = d

	return nil
}

// Method defines the method of the api
type Method struct {
	OnAir              bool          `json:"onAir" yaml:"onAir"` // true means the method is up and false means method is down
	Timeout            time.Duration `json:"timeout" yaml:"timeout"`
	Mock               bool          `json:"mock" yaml:"mock"`
	Filters            []string      `json:"filters" yaml:"filters"`
	HTTPVerb           `json:"httpVerb" yaml:"httpVerb"`
	InboundRequest     `json:"inboundRequest" yaml:"inboundRequest"`
	IntegrationRequest `json:"integrationRequest" yaml:"integrationRequest"`
}

// UnmarshalYAML method custom UnmarshalYAML
func (m *Method) UnmarshalYAML(unmarshal func(interface{}) error) error {
	type Alias Method
	alias := (*Alias)(m)
	if err := unmarshal(alias); err != nil {
		return err
	}
	s := &struct {
		Timeout string `yaml:"timeout"`
	}{}
	if err := unmarshal(s); err != nil {
		return err
	}
	// if timeout is empty must set a default value. if "" used to time.ParseDuration will err.
	if s.Timeout == "" {
		s.Timeout = constant.DefaultTimeoutStr
	}
	d, err := time.ParseDuration(s.Timeout)
	if err != nil {
		return err
	}
	m.Timeout = d
	return nil
}

// InboundRequest defines the details of the inbound
type InboundRequest struct {
	RequestType  `json:"requestType" yaml:"requestType"` //http, TO-DO: dubbo
	Headers      []Params                                `json:"headers" yaml:"headers"`
	QueryStrings []Params                                `json:"queryStrings" yaml:"queryStrings"`
	RequestBody  []BodyDefinition                        `json:"requestBody" yaml:"requestBody"`
}

// Params defines the simple parameter definition
type Params struct {
	Name     string `json:"name" yaml:"name"`
	Type     string `json:"type" yaml:"type"`
	Required bool   `json:"required" yaml:"required"`
}

// BodyDefinition connects the request body to the definitions
type BodyDefinition struct {
	DefinitionName string `json:"definitionName" yaml:"definitionName"`
}

// IntegrationRequest defines the backend request format and target
type IntegrationRequest struct {
	RequestType        `json:"requestType" yaml:"requestType"` // dubbo, TO-DO: http
	DubboBackendConfig `json:"dubboBackendConfig,inline,omitempty" yaml:"dubboBackendConfig,inline,omitempty"`
	HTTPBackendConfig  `json:"httpBackendConfig,inline,omitempty" yaml:"httpBackendConfig,inline,omitempty"`
	MappingParams      []MappingParam `json:"mappingParams,omitempty" yaml:"mappingParams,omitempty"`
}

// MappingParam defines the mapping rules of headers and queryStrings
type MappingParam struct {
	Name  string `json:"name,omitempty" yaml:"name"`
	MapTo string `json:"mapTo,omitempty" yaml:"mapTo"`
	// Opt some action.
	Opt Opt `json:"opt,omitempty" yaml:"opt,omitempty"`
}

// Opt option, action for compatibility.
type Opt struct {
	// Name match dubbo.DefaultMapOption key.
	Name string `json:"name,omitempty" yaml:"name"`
	// Open control opt create, only true will create a Opt.
	Open bool `json:"open,omitempty" yaml:"open"`
	// Usable setTarget condition, true can set, false not set.
	Usable bool `json:"usable,omitempty" yaml:"usable"`
}

// DubboBackendConfig defines the basic dubbo backend config
type DubboBackendConfig struct {
	ClusterName     string   `yaml:"clusterName" json:"clusterName"`
	ApplicationName string   `yaml:"applicationName" json:"applicationName"`
	Protocol        string   `yaml:"protocol" json:"protocol,omitempty" default:"dubbo"`
	Group           string   `yaml:"group" json:"group"`
	Version         string   `yaml:"version" json:"version"`
	Interface       string   `yaml:"interface" json:"interface"`
	Method          string   `yaml:"method" json:"method"`
	ParamTypes      []string `yaml:"paramTypes" json:"paramTypes"`
	ToParamTypes    []string `yaml:"toParamTypes" json:"toParamTypes"`
	Retries         string   `yaml:"retries" json:"retries,omitempty"`
}

// HTTPBackendConfig defines the basic dubbo backend config
type HTTPBackendConfig struct {
	URL string `yaml:"url" json:"url,omitempty"`
	// downstream host.
	Host string `yaml:"host" json:"host,omitempty"`
	// path to replace.
	Path string `yaml:"path" json:"path,omitempty"`
	// http protocol, http or https.
	Schema string `yaml:"schema" json:"scheme,omitempty"`
}

// Definition defines the complex json request body
type Definition struct {
	Name   string `json:"name" yaml:"name"`
	Schema string `json:"schema" yaml:"schema"` // use json schema
>>>>>>> 5fda0a63
}

// LoadAPIConfigFromFile load the api config from file
func LoadAPIConfigFromFile(path string) (*fc.APIConfig, error) {
	if len(path) == 0 {
		return nil, perrors.Errorf("Config file not specified")
	}
	logger.Infof("Load API configuration file form %s", path)
	apiConf := &fc.APIConfig{}
	err := yaml.UnmarshalYMLConfig(path, apiConf)
	if err != nil {
		return nil, perrors.Errorf("unmarshalYmlConfig error %v", perrors.WithStack(err))
	}
	apiConfig = apiConf
	return apiConf, nil
}

// LoadAPIConfig load the api config from config center
func LoadAPIConfig(metaConfig *model.APIMetaConfig) (*fc.APIConfig, error) {

	client = etcdv3.NewConfigClient(
		etcdv3.WithName(etcdv3.RegistryETCDV3Client),
		etcdv3.WithTimeout(10*time.Second),
		etcdv3.WithEndpoints(strings.Split(metaConfig.Address, ",")...),
	)

	go listenAPIConfigNodeEvent(metaConfig.APIConfigPath)

	content, err := client.Get(metaConfig.APIConfigPath)

	if err != nil {
		return nil, perrors.Errorf("Get remote config fail error %v", err)
	}

	initAPIConfigFromString(content)

	return apiConfig, nil
}

func initAPIConfigFromString(content string) error {
	lock.Lock()
	defer lock.Unlock()

	apiConf := &fc.APIConfig{}
	if len(content) != 0 {
		err := yaml.UnmarshalYML([]byte(content), apiConf)
		if err != nil {
			return perrors.Errorf("unmarshalYmlConfig error %v", perrors.WithStack(err))
		}
		apiConfig = apiConf
	}
	return nil
}

func listenAPIConfigNodeEvent(key string) bool {
	for {
		wc, err := client.Watch(key)
		if err != nil {
			logger.Warnf("Watch api config {key:%s} = error{%v}", key, err)
			return false
		}

		select {

		// client stopped
		case <-client.Done():
			logger.Warnf("client stopped")
			return false
		// client ctx stop
		// handle etcd events
		case e, ok := <-wc:
			if !ok {
				logger.Warnf("watch-chan closed")
				return false
			}

			if e.Err() != nil {
				logger.Errorf("watch ERR {err: %s}", e.Err())
				continue
			}
			for _, event := range e.Events {
				switch event.Type {
				case mvccpb.PUT:
					initAPIConfigFromString(string(event.Kv.Value))
					listener.APIConfigChange(GetAPIConf())
				case mvccpb.DELETE:
					logger.Warnf("get event (key{%s}) = event{EventNodeDeleted}", event.Kv.Key)
					return true
				default:
					return false
				}
			}
		}
	}
}

// RegisterConfigListener register APIConfigListener
func RegisterConfigListener(li APIConfigListener) {
	listener = li
}

// GetAPIConf returns the initted api config
func GetAPIConf() fc.APIConfig {
	return *apiConfig
}<|MERGE_RESOLUTION|>--- conflicted
+++ resolved
@@ -46,194 +46,7 @@
 
 // APIConfigListener defines api config listener interface
 type APIConfigListener interface {
-<<<<<<< HEAD
 	APIConfigChange(apiConfig fc.APIConfig) bool //bool is return for interface implement is interesting
-=======
-	APIConfigChange(apiConfig APIConfig) bool //bool is return for interface implement is interesting
-}
-
-// APIConfig defines the data structure of the api gateway configuration
-type APIConfig struct {
-	Name           string         `json:"name" yaml:"name"`
-	Description    string         `json:"description" yaml:"description"`
-	Resources      []Resource     `json:"resources" yaml:"resources"`
-	Definitions    []Definition   `json:"definitions" yaml:"definitions"`
-	PluginFilePath string         `json:"pluginFilePath" yaml:"pluginFilePath"`
-	PluginsGroup   []PluginsGroup `json:"pluginsGroup" yaml:"pluginsGroup"`
-}
-
-// Plugin defines plugin details
-type Plugin struct {
-	Name               string `json:"name" yaml:"name"`
-	Version            string `json:"version" yaml:"version"`
-	Priority           int    `json:"priority" yaml:"priority"`
-	ExternalLookupName string `json:"externalLookupName" yaml:"externalLookupName"`
-}
-
-// PluginsGroup defines the plugins group info
-type PluginsGroup struct {
-	GroupName string   `json:"groupName" yaml:"groupName"`
-	Plugins   []Plugin `json:"plugins" yaml:"plugins"`
-}
-
-// Resource defines resources.plugins
-type PluginsInUse struct {
-	GroupNames  []string `json:"groupNames" yaml:"groupNames"`
-	PluginNames []string `json:"pluginNames" yaml:"pluginNames"`
-}
-
-// Resource defines the API path
-type Resource struct {
-	Type        string            `json:"type" yaml:"type"` // Restful, Dubbo
-	Path        string            `json:"path" yaml:"path"`
-	Timeout     time.Duration     `json:"timeout" yaml:"timeout"`
-	Description string            `json:"description" yaml:"description"`
-	Filters     []string          `json:"filters" yaml:"filters"`
-	Plugins     PluginsInUse      `json:"plugins" yaml:"plugins"`
-	Methods     []Method          `json:"methods" yaml:"methods"`
-	Resources   []Resource        `json:"resources,omitempty" yaml:"resources,omitempty"`
-	Headers     map[string]string `json:"headers,omitempty" yaml:"headers,omitempty"`
-}
-
-// UnmarshalYAML Resource custom UnmarshalYAML
-func (r *Resource) UnmarshalYAML(unmarshal func(interface{}) error) error {
-	s := &struct {
-		Timeout string `yaml:"timeout"`
-	}{}
-	type Alias Resource
-	alias := (*Alias)(r)
-	if err := unmarshal(alias); err != nil {
-		return err
-	}
-	if err := unmarshal(s); err != nil {
-		return err
-	}
-	// if timeout is empty must set a default value. if "" used to time.ParseDuration will err.
-	if s.Timeout == "" {
-		s.Timeout = constant.DefaultTimeoutStr
-	}
-	d, err := time.ParseDuration(s.Timeout)
-	if err != nil {
-		return err
-	}
-
-	r.Timeout = d
-
-	return nil
-}
-
-// Method defines the method of the api
-type Method struct {
-	OnAir              bool          `json:"onAir" yaml:"onAir"` // true means the method is up and false means method is down
-	Timeout            time.Duration `json:"timeout" yaml:"timeout"`
-	Mock               bool          `json:"mock" yaml:"mock"`
-	Filters            []string      `json:"filters" yaml:"filters"`
-	HTTPVerb           `json:"httpVerb" yaml:"httpVerb"`
-	InboundRequest     `json:"inboundRequest" yaml:"inboundRequest"`
-	IntegrationRequest `json:"integrationRequest" yaml:"integrationRequest"`
-}
-
-// UnmarshalYAML method custom UnmarshalYAML
-func (m *Method) UnmarshalYAML(unmarshal func(interface{}) error) error {
-	type Alias Method
-	alias := (*Alias)(m)
-	if err := unmarshal(alias); err != nil {
-		return err
-	}
-	s := &struct {
-		Timeout string `yaml:"timeout"`
-	}{}
-	if err := unmarshal(s); err != nil {
-		return err
-	}
-	// if timeout is empty must set a default value. if "" used to time.ParseDuration will err.
-	if s.Timeout == "" {
-		s.Timeout = constant.DefaultTimeoutStr
-	}
-	d, err := time.ParseDuration(s.Timeout)
-	if err != nil {
-		return err
-	}
-	m.Timeout = d
-	return nil
-}
-
-// InboundRequest defines the details of the inbound
-type InboundRequest struct {
-	RequestType  `json:"requestType" yaml:"requestType"` //http, TO-DO: dubbo
-	Headers      []Params                                `json:"headers" yaml:"headers"`
-	QueryStrings []Params                                `json:"queryStrings" yaml:"queryStrings"`
-	RequestBody  []BodyDefinition                        `json:"requestBody" yaml:"requestBody"`
-}
-
-// Params defines the simple parameter definition
-type Params struct {
-	Name     string `json:"name" yaml:"name"`
-	Type     string `json:"type" yaml:"type"`
-	Required bool   `json:"required" yaml:"required"`
-}
-
-// BodyDefinition connects the request body to the definitions
-type BodyDefinition struct {
-	DefinitionName string `json:"definitionName" yaml:"definitionName"`
-}
-
-// IntegrationRequest defines the backend request format and target
-type IntegrationRequest struct {
-	RequestType        `json:"requestType" yaml:"requestType"` // dubbo, TO-DO: http
-	DubboBackendConfig `json:"dubboBackendConfig,inline,omitempty" yaml:"dubboBackendConfig,inline,omitempty"`
-	HTTPBackendConfig  `json:"httpBackendConfig,inline,omitempty" yaml:"httpBackendConfig,inline,omitempty"`
-	MappingParams      []MappingParam `json:"mappingParams,omitempty" yaml:"mappingParams,omitempty"`
-}
-
-// MappingParam defines the mapping rules of headers and queryStrings
-type MappingParam struct {
-	Name  string `json:"name,omitempty" yaml:"name"`
-	MapTo string `json:"mapTo,omitempty" yaml:"mapTo"`
-	// Opt some action.
-	Opt Opt `json:"opt,omitempty" yaml:"opt,omitempty"`
-}
-
-// Opt option, action for compatibility.
-type Opt struct {
-	// Name match dubbo.DefaultMapOption key.
-	Name string `json:"name,omitempty" yaml:"name"`
-	// Open control opt create, only true will create a Opt.
-	Open bool `json:"open,omitempty" yaml:"open"`
-	// Usable setTarget condition, true can set, false not set.
-	Usable bool `json:"usable,omitempty" yaml:"usable"`
-}
-
-// DubboBackendConfig defines the basic dubbo backend config
-type DubboBackendConfig struct {
-	ClusterName     string   `yaml:"clusterName" json:"clusterName"`
-	ApplicationName string   `yaml:"applicationName" json:"applicationName"`
-	Protocol        string   `yaml:"protocol" json:"protocol,omitempty" default:"dubbo"`
-	Group           string   `yaml:"group" json:"group"`
-	Version         string   `yaml:"version" json:"version"`
-	Interface       string   `yaml:"interface" json:"interface"`
-	Method          string   `yaml:"method" json:"method"`
-	ParamTypes      []string `yaml:"paramTypes" json:"paramTypes"`
-	ToParamTypes    []string `yaml:"toParamTypes" json:"toParamTypes"`
-	Retries         string   `yaml:"retries" json:"retries,omitempty"`
-}
-
-// HTTPBackendConfig defines the basic dubbo backend config
-type HTTPBackendConfig struct {
-	URL string `yaml:"url" json:"url,omitempty"`
-	// downstream host.
-	Host string `yaml:"host" json:"host,omitempty"`
-	// path to replace.
-	Path string `yaml:"path" json:"path,omitempty"`
-	// http protocol, http or https.
-	Schema string `yaml:"schema" json:"scheme,omitempty"`
-}
-
-// Definition defines the complex json request body
-type Definition struct {
-	Name   string `json:"name" yaml:"name"`
-	Schema string `json:"schema" yaml:"schema"` // use json schema
->>>>>>> 5fda0a63
 }
 
 // LoadAPIConfigFromFile load the api config from file
