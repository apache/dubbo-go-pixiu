/*
 * Licensed to the Apache Software Foundation (ASF) under one or more
 * contributor license agreements.  See the NOTICE file distributed with
 * this work for additional information regarding copyright ownership.
 * The ASF licenses this file to You under the Apache License, Version 2.0
 * (the "License"); you may not use this file except in compliance with
 * the License.  You may obtain a copy of the License at
 *
 *     http://www.apache.org/licenses/LICENSE-2.0
 *
 * Unless required by applicable law or agreed to in writing, software
 * distributed under the License is distributed on an "AS IS" BASIS,
 * WITHOUT WARRANTIES OR CONDITIONS OF ANY KIND, either express or implied.
 * See the License for the specific language governing permissions and
 * limitations under the License.
 */

package router

import (
	"github.com/apache/dubbo-go-pixiu/pkg/common/router/trie"
	"sync"
)

import (
	"github.com/apache/dubbo-go-pixiu/pkg/common/constant"
	"github.com/apache/dubbo-go-pixiu/pkg/context/http"
	"github.com/apache/dubbo-go-pixiu/pkg/model"
	"github.com/apache/dubbo-go-pixiu/pkg/server"
)

type (
	// RouterCoordinator the router coordinator for http connection manager
	RouterCoordinator struct {
		activeConfig *model.RouteConfiguration
		trie         trie.Trie
		rw           sync.RWMutex
	}
)

// CreateRouterCoordinator create coordinator for http connection manager
func CreateRouterCoordinator(hcmc *model.HttpConnectionManagerConfig) *RouterCoordinator {

	rc := &RouterCoordinator{activeConfig: &hcmc.RouteConfig}
	if hcmc.RouteConfig.Dynamic {
		server.GetRouterManager().AddRouterListener(rc)
	}
	return rc
}

// Route find routeAction for request
func (rm *RouterCoordinator) Route(hc *http.HttpContext) (*model.RouteAction, error) {
	rm.rw.RLock()
	defer rm.rw.RUnlock()

	return rm.activeConfig.Route(hc.Request)
}

func getTrieKey(method string, path string, isPrefix bool) string {
	if isPrefix {
		return method + constant.PathSlash + path + constant.PathSlash + "**"
	}
	return method + constant.PathSlash + path
}

func (rm *RouterCoordinator) initTrie() {
	rm.activeConfig.RouteTrie = trie.NewTrie()
	for _, router := range rm.activeConfig.Routes {
		rm.OnAddRouter(router)
	}
}

// OnAddRouter add router
func (rm *RouterCoordinator) OnAddRouter(r *model.Router) {
	//TODO: lock move to trie node
	rm.rw.Lock()
	defer rm.rw.Unlock()
	if r.Match.Methods == nil {
		r.Match.Methods = []string{constant.Get, constant.Put, constant.Delete, constant.Post}
	}
	isPrefix := r.Match.Prefix != ""
	for _, method := range r.Match.Methods {
		var key string
		if isPrefix {
			key = getTrieKey(method, r.Match.Prefix, isPrefix)
		} else {
			key = getTrieKey(method, r.Match.Path, isPrefix)
		}
		_, _ = rm.activeConfig.RouteTrie.Put(key, r.Route)
	}

<<<<<<< HEAD
=======
	for _, old := range rm.activeConfig.Routes {
		if old.ID == r.ID {
			old.Route = r.Route
			old.Match = r.Match
			return
		}
	}

	rm.activeConfig.Routes = append(rm.activeConfig.Routes, r)
>>>>>>> 1663747a
}

// OnDeleteRouter delete router
func (rm *RouterCoordinator) OnDeleteRouter(r *model.Router) {
	rm.rw.Lock()
	defer rm.rw.Unlock()

	if r.Match.Methods == nil {
		r.Match.Methods = []string{constant.Get, constant.Put, constant.Delete, constant.Post}
	}
	isPrefix := r.Match.Prefix != ""
	for _, method := range r.Match.Methods {
		var key string
		if isPrefix {
			key = getTrieKey(method, r.Match.Prefix, isPrefix)
		} else {
			key = getTrieKey(method, r.Match.Path, isPrefix)
		}
		_ = rm.activeConfig.RouteTrie.Remove(key)
	}
}<|MERGE_RESOLUTION|>--- conflicted
+++ resolved
@@ -88,19 +88,6 @@
 		}
 		_, _ = rm.activeConfig.RouteTrie.Put(key, r.Route)
 	}
-
-<<<<<<< HEAD
-=======
-	for _, old := range rm.activeConfig.Routes {
-		if old.ID == r.ID {
-			old.Route = r.Route
-			old.Match = r.Match
-			return
-		}
-	}
-
-	rm.activeConfig.Routes = append(rm.activeConfig.Routes, r)
->>>>>>> 1663747a
 }
 
 // OnDeleteRouter delete router
