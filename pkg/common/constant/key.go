--- conflicted
+++ resolved
@@ -24,18 +24,11 @@
 	HTTPApiFilter            = "dgp.filters.http.api"
 	HTTPDomainFilter         = "dgp.filters.http.domain"
 	RemoteCallFilter         = "dgp.filters.remote_call"
-<<<<<<< HEAD
-
-	LoggerFilter   = "dgp.filters.logger"
-	RecoveryFilter = "dgp.filters.recovery"
-
-	AccessLogFilter = "dgp.filters.access_log"
-=======
 	TimeoutFilter            = "dgp.filters.timeout"
 	LoggerFilter             = "dgp.filters.logger"
 	RecoveryFilter           = "dgp.filters.recovery"
 	ResponseFilter           = "dgp.filters.response"
->>>>>>> 6c6f6a5d
+	AccessLogFilter = "dgp.filters.access_log"
 )
 
 const (
