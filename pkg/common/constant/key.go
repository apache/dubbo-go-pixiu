/*
 * Licensed to the Apache Software Foundation (ASF) under one or more
 * contributor license agreements.  See the NOTICE file distributed with
 * this work for additional information regarding copyright ownership.
 * The ASF licenses this file to You under the Apache License, Version 2.0
 * (the "License"); you may not use this file except in compliance with
 * the License.  You may obtain a copy of the License at
 *
 *     http://www.apache.org/licenses/LICENSE-2.0
 *
 * Unless required by applicable law or agreed to in writing, software
 * distributed under the License is distributed on an "AS IS" BASIS,
 * WITHOUT WARRANTIES OR CONDITIONS OF ANY KIND, either express or implied.
 * See the License for the specific language governing permissions and
 * limitations under the License.
 */

package constant

const (
	HTTPConnectManagerFilter = "dgp.filters.http_connect_manager"
	HTTPAuthorityFilter      = "dgp.filters.http.authority_filter"
	HTTPRouterFilter         = "dgp.filters.http.router"
	HTTPApiFilter            = "dgp.filters.http.api"
	HTTPDomainFilter         = "dgp.filters.http.domain"
	RemoteCallFilter         = "dgp.filters.remote_call"
	TimeoutFilter            = "dgp.filters.timeout"
	MetricFilter             = "dgp.filters.metric"
	RecoveryFilter           = "dgp.filters.recovery"
	ResponseFilter           = "dgp.filters.response"
	AccessLogFilter          = "dgp.filters.access_log"
	RateLimitFilter          = "dgp.filters.rate_limit"
)

const (
	LocalMemoryApiDiscoveryService = "api.ds.local_memory"
)

const (
	ApplicationKey = "application"
	AppVersionKey  = "app.version"
	ClusterKey     = "cluster"
	GroupKey       = "group"
	VersionKey     = "version"
	InterfaceKey   = "interface"
	MethodsKey     = "methods"
	// NameKey name of interface
	NameKey = "name"
	// RetriesKey retry times
	RetriesKey = "retries"
<<<<<<< HEAD
	// MetadataStorageTypeKey the storage type of metadata
	MetadataStorageTypeKey     = "dubbo.metadata.storage-type"
	DefaultMetadataStorageType = "local"
=======
>>>>>>> 7dcd364f
)<|MERGE_RESOLUTION|>--- conflicted
+++ resolved
@@ -48,10 +48,7 @@
 	NameKey = "name"
 	// RetriesKey retry times
 	RetriesKey = "retries"
-<<<<<<< HEAD
 	// MetadataStorageTypeKey the storage type of metadata
 	MetadataStorageTypeKey     = "dubbo.metadata.storage-type"
 	DefaultMetadataStorageType = "local"
-=======
->>>>>>> 7dcd364f
 )