/*
 * Licensed to the Apache Software Foundation (ASF) under one or more
 * contributor license agreements.  See the NOTICE file distributed with
 * this work for additional information regarding copyright ownership.
 * The ASF licenses this file to You under the Apache License, Version 2.0
 * (the "License"); you may not use this file except in compliance with
 * the License.  You may obtain a copy of the License at
 *
 *     http://www.apache.org/licenses/LICENSE-2.0
 *
 * Unless required by applicable law or agreed to in writing, software
 * distributed under the License is distributed on an "AS IS" BASIS,
 * WITHOUT WARRANTIES OR CONDITIONS OF ANY KIND, either express or implied.
 * See the License for the specific language governing permissions and
 * limitations under the License.
 */

package constant

const (
	HTTPConnectManagerFilter = "dgp.filter.httpconnectionmanager"

	HTTPAuthorityFilter    = "dgp.filter.http.authority"
	HTTPProxyFilter        = "dgp.filter.http.httpproxy"
	HTTPHeaderFilter       = "dgp.filter.http.header"
	HTTPHostFilter         = "dgp.filter.http.host"
	HTTPMetricFilter       = "dgp.filter.http.metric"
	HTTPRecoveryFilter     = "dgp.filter.http.recovery"
	HTTPResponseFilter     = "dgp.filter.http.response"
	HTTPAccessLogFilter    = "dgp.filter.http.accesslog"
	HTTPRateLimitFilter    = "dgp.filter.http.ratelimit"
	HTTPGrpcProxyFilter    = "dgp.filter.http.grpcproxy"
	HTTPDubboProxyFilter   = "dgp.filter.http.dubboproxy"
	HTTPApiConfigFilter    = "dgp.filter.http.apiconfig"
	HTTPTimeoutFilter      = "dgp.filter.http.timeout"
	TracingFilter          = "dgp.filters.tracing"
	HTTPCorsFilter         = "dgp.filter.http.cors"
	HTTPCsrfFilter         = "dgp.filter.http.csrf"
	HTTPProxyRewriteFilter = "dgp.filter.http.proxyrewrite"
<<<<<<< HEAD
	HTTPEventFilter        = "dgp.filter.http.event"
=======
	HTTPLoadBalanceFilter  = "dgp.filter.http.loadbalance"
>>>>>>> 737b8960
)

const (
	SpringCloudAdapter         = "dgp.adapter.springcloud"
	DubboRegistryCenterAdapter = "dgp.adapter.dubboregistrycenter"
)

const (
	ConfigPathKey    = "config"
	ApiConfigPathKey = "api-config"
	LogConfigPathKey = "log-config"
	LogLevelKey      = "log-level"
	LimitCpusKey     = "limit-cpus"
	LogFormatKey     = "log-format"
)

const (
	MQTypeKafka    = "kafka"
	MQTypeRocketMQ = "rocketmq"
)

const (
	ApplicationKey = "application"
	AppVersionKey  = "app.version"
	ClusterKey     = "cluster"
	GroupKey       = "group"
	VersionKey     = "version"
	InterfaceKey   = "interface"
	MethodsKey     = "methods"
	// NameKey name of interface
	NameKey = "name"
	// RetriesKey retry times
	RetriesKey = "retries"
	// MetadataStorageTypeKey the storage type of metadata
	MetadataStorageTypeKey     = "dubbo.metadata.storage-type"
	DefaultMetadataStorageType = "local"
)<|MERGE_RESOLUTION|>--- conflicted
+++ resolved
@@ -37,11 +37,8 @@
 	HTTPCorsFilter         = "dgp.filter.http.cors"
 	HTTPCsrfFilter         = "dgp.filter.http.csrf"
 	HTTPProxyRewriteFilter = "dgp.filter.http.proxyrewrite"
-<<<<<<< HEAD
+	HTTPLoadBalanceFilter  = "dgp.filter.http.loadbalance"
 	HTTPEventFilter        = "dgp.filter.http.event"
-=======
-	HTTPLoadBalanceFilter  = "dgp.filter.http.loadbalance"
->>>>>>> 737b8960
 )
 
 const (
