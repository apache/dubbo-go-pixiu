--- conflicted
+++ resolved
@@ -19,11 +19,8 @@
 
 import (
 	"context"
-<<<<<<< HEAD
-=======
 	"fmt"
 	"io/ioutil"
->>>>>>> d9af3b7b
 	stdHttp "net/http"
 	"sync"
 )
@@ -69,7 +66,6 @@
 	}
 }
 
-<<<<<<< HEAD
 func (hcm *HttpConnectionManager) OnDecode(data []byte) (interface{}, int, error) {
 	panic("HttpConnectionManager OnDecode shouldn't be called")
 
@@ -89,9 +85,6 @@
 }
 
 func (hcm *HttpConnectionManager) Handle(hc *pch.HttpContext) error {
-=======
-func (hcm *HttpConnectionManager) OnData(hc *pch.HttpContext) error {
->>>>>>> d9af3b7b
 	hc.Ctx = context.Background()
 	err := hcm.findRoute(hc)
 	if err != nil {
@@ -109,11 +102,7 @@
 	hc.Writer = w
 	hc.Reset()
 
-<<<<<<< HEAD
 	err := hcm.Handle(hc)
-=======
-	err := hcm.OnData(hc)
->>>>>>> d9af3b7b
 	if err != nil {
 		logger.Errorf("ServeHTTP %v", err)
 	}
@@ -183,12 +172,6 @@
 func (hcm *HttpConnectionManager) findRoute(hc *pch.HttpContext) error {
 	ra, err := hcm.routerCoordinator.Route(hc)
 	if err != nil {
-<<<<<<< HEAD
-		if _, err := hc.WriteWithStatus(stdHttp.StatusNotFound, constant.Default404Body); err != nil {
-			logger.Warnf("WriteWithStatus error %s", err)
-		}
-=======
->>>>>>> d9af3b7b
 		hc.AddHeader(constant.HeaderKeyContextType, constant.HeaderValueTextPlain)
 		hc.SendLocalReply(stdHttp.StatusNotFound, constant.Default404Body)
 
