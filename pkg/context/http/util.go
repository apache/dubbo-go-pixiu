--- conflicted
+++ resolved
@@ -18,15 +18,12 @@
 package http
 
 import (
-<<<<<<< HEAD
 	"bytes"
 	"io/ioutil"
 	"mime"
 	"net/http"
-=======
 	"regexp"
 	"strings"
->>>>>>> 6a282f04
 )
 
 import (
