/*
 * Licensed to the Apache Software Foundation (ASF) under one or more
 * contributor license agreements.  See the NOTICE file distributed with
 * this work for additional information regarding copyright ownership.
 * The ASF licenses this file to You under the Apache License, Version 2.0
 * (the "License"); you may not use this file except in compliance with
 * the License.  You may obtain a copy of the License at
 *
 *     http://www.apache.org/licenses/LICENSE-2.0
 *
 * Unless required by applicable law or agreed to in writing, software
 * distributed under the License is distributed on an "AS IS" BASIS,
 * WITHOUT WARRANTIES OR CONDITIONS OF ANY KIND, either express or implied.
 * See the License for the specific language governing permissions and
 * limitations under the License.
 */

package http

import (
	"encoding/json"
	"net"
	"net/http"
<<<<<<< HEAD
	"sync"
=======
	"net/url"
	"strings"
>>>>>>> a89f2c0c
)

import (
	"github.com/dubbogo/dubbo-go-proxy/pkg/client"
	"github.com/dubbogo/dubbo-go-proxy/pkg/common/constant"
	"github.com/dubbogo/dubbo-go-proxy/pkg/common/extension"
	"github.com/dubbogo/dubbo-go-proxy/pkg/context"
	"github.com/dubbogo/dubbo-go-proxy/pkg/model"
	"github.com/dubbogo/dubbo-go-proxy/pkg/router"
)

// HttpContext http context
type HttpContext struct {
	*context.BaseContext
	HttpConnectionManager model.HttpConnectionManager
	FilterChains          []model.FilterChain
	Listener              *model.Listener
	api                   router.API

	Request   *http.Request
	writermem responseWriter
	Writer    ResponseWriter
	Lock      sync.Mutex
}

// Next logic for lookup filter
func (hc *HttpContext) Next() {
	hc.Index++
	for hc.Index < int8(len(hc.Filters)) {
		hc.Filters[hc.Index](hc)
		hc.Index++
	}
}

// Reset reset http context
func (hc *HttpContext) Reset() {
	hc.Writer = &hc.writermem
	hc.Filters = nil
	hc.Index = -1
}

// Status set header status code
func (hc *HttpContext) Status(code int) {
	hc.Writer.WriteHeader(code)
}

// StatusCode get header status code
func (hc *HttpContext) StatusCode() int {
	return hc.Writer.Status()
}

// Write write body data
func (hc *HttpContext) Write(b []byte) (int, error) {
	return hc.Writer.Write(b)
}

// WriteHeaderNow
func (hc *HttpContext) WriteHeaderNow() {
	hc.writermem.WriteHeaderNow()
}

// WriteWithStatus status must set first
func (hc *HttpContext) WriteWithStatus(code int, b []byte) (int, error) {
	hc.Writer.WriteHeader(code)
	return hc.Writer.Write(b)
}

// AddHeader add header
func (hc *HttpContext) AddHeader(k, v string) {
	hc.Writer.Header().Add(k, v)
}

// GetHeader get header
func (hc *HttpContext) GetHeader(k string) string {
	return hc.Request.Header.Get(k)
}

//AllHeaders  get all headers
func (hc *HttpContext) AllHeaders() http.Header {
	return hc.Request.Header
}

// GetUrl get http request url
func (hc *HttpContext) GetUrl() string {
	return hc.Request.URL.Path
}

// GetMethod get method, POST/GET ...
func (hc *HttpContext) GetMethod() string {
	return hc.Request.Method
}

// Api
func (hc *HttpContext) Api(api *model.Api) {
	// hc.api = api
}

// API sets the API to http context
func (hc *HttpContext) API(api router.API) {
	hc.api = api
}

// GetAPI get api
func (hc *HttpContext) GetAPI() *router.API {
	return &hc.api
}

// GetClientIP get client IP
func (hc *HttpContext) GetClientIP() string {
	xForwardedFor := hc.Request.Header.Get("X-Forwarded-For")
	ip := strings.TrimSpace(strings.Split(xForwardedFor, ",")[0])
	if len(ip) != 0 {
		return ip
	}

	ip = strings.TrimSpace(hc.Request.Header.Get("X-Real-Ip"))
	if len(ip) != 0 {
		return ip
	}

	if ip, _, err := net.SplitHostPort(strings.TrimSpace(hc.Request.RemoteAddr)); err == nil && len(ip) != 0 {
		return ip
	}

	return ""
}

// GetApplicationName get application name
func (hc *HttpContext) GetApplicationName() string {
	if u, err := url.Parse(hc.Request.RequestURI); err == nil {
		return strings.Split(u.Path, "/")[0]
	}

	return ""
}

// WriteFail
func (hc *HttpContext) WriteFail() {
	hc.doWriteJSON(nil, http.StatusInternalServerError, nil)
}

// WriteErr
func (hc *HttpContext) WriteErr(p interface{}) {
	hc.doWriteJSON(nil, http.StatusInternalServerError, p)
}

// WriteSuccess
func (hc *HttpContext) WriteSuccess() {
	hc.doWriteJSON(nil, http.StatusOK, nil)
}

// WriteResponse
func (hc *HttpContext) WriteResponse(resp client.Response) {
	hc.doWriteJSON(nil, http.StatusOK, resp.Data)
}

func (hc *HttpContext) doWriteJSON(h map[string]string, code int, d interface{}) {
	if h == nil {
		h = make(map[string]string, 1)
	}
	h[constant.HeaderKeyContextType] = constant.HeaderValueJsonUtf8
	hc.doWrite(h, code, d)
}

func (hc *HttpContext) doWrite(h map[string]string, code int, d interface{}) {
	for k, v := range h {
		hc.Writer.Header().Set(k, v)
	}

	hc.Writer.WriteHeader(code)

	if d != nil {
		if b, err := json.Marshal(d); err != nil {
			hc.Writer.Write([]byte(err.Error()))
		} else {
			hc.Writer.Write(b)
		}
	}
}

// BuildFilters build filter, from config http_filters
func (hc *HttpContext) BuildFilters() {
	var filterFuncs []context.FilterFunc
	api := hc.GetAPI()

	if api == nil {
		return
	}
	for _, v := range api.Method.Filters {
		filterFuncs = append(filterFuncs, extension.GetMustFilterFunc(v))
	}

	hc.AppendFilterFunc(filterFuncs...)
}

// BuildFiltersWithDefault build filter like BuildFilters, but add some default filter.
func (hc *HttpContext) BuildFiltersWithDefault() {
	hc.AppendFilterFunc(extension.GetMustFilterFunc(constant.RemoteCallFilter))

	hc.BuildFilters()
}

// ResetWritermen reset writermen
func (hc *HttpContext) ResetWritermen(w http.ResponseWriter) {
	hc.writermem.reset(w)
}<|MERGE_RESOLUTION|>--- conflicted
+++ resolved
@@ -21,12 +21,9 @@
 	"encoding/json"
 	"net"
 	"net/http"
-<<<<<<< HEAD
-	"sync"
-=======
 	"net/url"
 	"strings"
->>>>>>> a89f2c0c
+	"sync"
 )
 
 import (
@@ -104,7 +101,7 @@
 	return hc.Request.Header.Get(k)
 }
 
-//AllHeaders  get all headers
+// AllHeaders  get all headers
 func (hc *HttpContext) AllHeaders() http.Header {
 	return hc.Request.Header
 }
@@ -126,6 +123,7 @@
 
 // API sets the API to http context
 func (hc *HttpContext) API(api router.API) {
+	hc.Timeout = api.Timeout
 	hc.api = api
 }
 
@@ -218,15 +216,7 @@
 	for _, v := range api.Method.Filters {
 		filterFuncs = append(filterFuncs, extension.GetMustFilterFunc(v))
 	}
-
 	hc.AppendFilterFunc(filterFuncs...)
-}
-
-// BuildFiltersWithDefault build filter like BuildFilters, but add some default filter.
-func (hc *HttpContext) BuildFiltersWithDefault() {
-	hc.AppendFilterFunc(extension.GetMustFilterFunc(constant.RemoteCallFilter))
-
-	hc.BuildFilters()
 }
 
 // ResetWritermen reset writermen
