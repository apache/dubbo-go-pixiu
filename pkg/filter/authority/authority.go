/*
 * Licensed to the Apache Software Foundation (ASF) under one or more
 * contributor license agreements.  See the NOTICE file distributed with
 * this work for additional information regarding copyright ownership.
 * The ASF licenses this file to You under the Apache License, Version 2.0
 * (the "License"); you may not use this file except in compliance with
 * the License.  You may obtain a copy of the License at
 *
 *     http://www.apache.org/licenses/LICENSE-2.0
 *
 * Unless required by applicable law or agreed to in writing, software
 * distributed under the License is distributed on an "AS IS" BASIS,
 * WITHOUT WARRANTIES OR CONDITIONS OF ANY KIND, either express or implied.
 * See the License for the specific language governing permissions and
 * limitations under the License.
 */

package authority

import (
	nh "net/http"
)

import (
	"github.com/pkg/errors"
)

import (
	"github.com/apache/dubbo-go-pixiu/pkg/common/constant"
<<<<<<< HEAD
	"github.com/apache/dubbo-go-pixiu/pkg/common/extension"
	http2 "github.com/apache/dubbo-go-pixiu/pkg/common/http"
=======
>>>>>>> 91df07d1
	"github.com/apache/dubbo-go-pixiu/pkg/context/http"
	manager "github.com/apache/dubbo-go-pixiu/pkg/filter"
)

<<<<<<< HEAD
const (
	// Kind is the kind of Fallback.
	Kind = constant.HTTPAuthorityFilter
)

func init() {
	extension.RegisterHttpFilter(&Plugin{})
}

type (
	// AuthorityPlugin is http filter plugin.
	Plugin struct {
	}
	// Filter is http filter instance
	Filter struct {
		cfg *AuthorityConfiguration
	}
)

func (p *Plugin) Kind() string {
	return Kind
}

func (p *Plugin) CreateFilter(hcm *http2.HttpConnectionManager, config interface{}, bs *model.Bootstrap) (extension.HttpFilter, error) {
	alc := bs.StaticResources.AccessLogConfig
	if !alc.Enable {
		return nil, errors.Errorf("AccessPlugin CreateFilter error the access_log config not enable")
	}

	specConfig := config.(AuthorityConfiguration)
	return &Filter{cfg: &specConfig}, nil
}

func (f *Filter) PrepareFilterChain(ctx *http.HttpContext) error {
	ctx.AppendFilterFunc(f.Handle)
	return nil
}

func (f *Filter) Handle(c *http.HttpContext) {
	for _, r := range f.cfg.Rules {
=======
// nolint
func Init() {
	manager.RegisterFilterFactory(constant.HTTPAuthorityFilter, NewAuthFilter)
}

// authorityFilter is a filter for blacklist/whitelist.
type authorityFilter struct {
	conf *AuthorityConfiguration
}

// NewAuthFilter create blacklist/whitelist filter.
func NewAuthFilter() filter.Factory {
	return &authorityFilter{conf: &AuthorityConfiguration{}}
}

func (a *authorityFilter) Config() interface{} {
	return a.conf
}

func (a *authorityFilter) Apply() (filter.Filter, error) {
	return func(c context.Context) {
		a.doAuthorityFilter(c.(*http.HttpContext))
	}, nil
}

func (a *authorityFilter) doAuthorityFilter(c *http.HttpContext) {
	for _, r := range a.conf.Rules {
>>>>>>> 91df07d1
		item := c.GetClientIP()
		if r.Limit == App {
			item = c.GetApplicationName()
		}

		result := passCheck(item, r)
		if !result {
			c.WriteWithStatus(nh.StatusForbidden, constant.Default403Body)
			c.Abort()
			return
		}
	}

	c.Next()
}

func passCheck(item string, rule AuthorityRule) bool {
	result := false
	for _, it := range rule.Items {
		if it == item {
			result = true
			break
		}
	}

	if (rule.Strategy == Blacklist && result == true) || (rule.Strategy == Whitelist && result == false) {
		return false
	}

	return true
}<|MERGE_RESOLUTION|>--- conflicted
+++ resolved
@@ -22,21 +22,11 @@
 )
 
 import (
-	"github.com/pkg/errors"
+	"github.com/apache/dubbo-go-pixiu/pkg/common/constant"
+	"github.com/apache/dubbo-go-pixiu/pkg/common/extension"
+	"github.com/apache/dubbo-go-pixiu/pkg/context/http"
 )
 
-import (
-	"github.com/apache/dubbo-go-pixiu/pkg/common/constant"
-<<<<<<< HEAD
-	"github.com/apache/dubbo-go-pixiu/pkg/common/extension"
-	http2 "github.com/apache/dubbo-go-pixiu/pkg/common/http"
-=======
->>>>>>> 91df07d1
-	"github.com/apache/dubbo-go-pixiu/pkg/context/http"
-	manager "github.com/apache/dubbo-go-pixiu/pkg/filter"
-)
-
-<<<<<<< HEAD
 const (
 	// Kind is the kind of Fallback.
 	Kind = constant.HTTPAuthorityFilter
@@ -60,14 +50,16 @@
 	return Kind
 }
 
-func (p *Plugin) CreateFilter(hcm *http2.HttpConnectionManager, config interface{}, bs *model.Bootstrap) (extension.HttpFilter, error) {
-	alc := bs.StaticResources.AccessLogConfig
-	if !alc.Enable {
-		return nil, errors.Errorf("AccessPlugin CreateFilter error the access_log config not enable")
-	}
+func (p *Plugin) CreateFilter() (extension.HttpFilter, error) {
+	return &Filter{cfg: &AuthorityConfiguration{}}, nil
+}
 
-	specConfig := config.(AuthorityConfiguration)
-	return &Filter{cfg: &specConfig}, nil
+func (f *Filter) Config() interface{} {
+	return f.cfg
+}
+
+func (f *Filter) Apply() error {
+	return nil
 }
 
 func (f *Filter) PrepareFilterChain(ctx *http.HttpContext) error {
@@ -77,35 +69,6 @@
 
 func (f *Filter) Handle(c *http.HttpContext) {
 	for _, r := range f.cfg.Rules {
-=======
-// nolint
-func Init() {
-	manager.RegisterFilterFactory(constant.HTTPAuthorityFilter, NewAuthFilter)
-}
-
-// authorityFilter is a filter for blacklist/whitelist.
-type authorityFilter struct {
-	conf *AuthorityConfiguration
-}
-
-// NewAuthFilter create blacklist/whitelist filter.
-func NewAuthFilter() filter.Factory {
-	return &authorityFilter{conf: &AuthorityConfiguration{}}
-}
-
-func (a *authorityFilter) Config() interface{} {
-	return a.conf
-}
-
-func (a *authorityFilter) Apply() (filter.Filter, error) {
-	return func(c context.Context) {
-		a.doAuthorityFilter(c.(*http.HttpContext))
-	}, nil
-}
-
-func (a *authorityFilter) doAuthorityFilter(c *http.HttpContext) {
-	for _, r := range a.conf.Rules {
->>>>>>> 91df07d1
 		item := c.GetClientIP()
 		if r.Limit == App {
 			item = c.GetApplicationName()
@@ -122,6 +85,7 @@
 	c.Next()
 }
 
+
 func passCheck(item string, rule AuthorityRule) bool {
 	result := false
 	for _, it := range rule.Items {
