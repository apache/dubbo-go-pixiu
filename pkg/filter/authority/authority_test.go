--- conflicted
+++ resolved
@@ -32,54 +32,23 @@
 	"github.com/apache/dubbo-go-pixiu/pkg/context/mock"
 )
 
-<<<<<<< HEAD
-func TestAuthority(t *testing.T) {
-	request, err := http.NewRequest("POST", "http://www.dubbogopixiu.com/mock/test?name=tc", bytes.NewReader([]byte("{\"id\":\"12345\"}")))
-	assert.NoError(t, err)
-
-
-	p := Plugin{}
-
-	c := mock.GetMockHTTPAuthContext(request, true, New().Do(), recovery.New().Do())
-	c.Next()
-	assert.Equal(t, int8(math.MaxInt8/2+1), c.BaseContext.Index)
-
-	request.Header.Set("X-Forwarded-For", "0.0.0.0")
-	c1 := mock.GetMockHTTPAuthContext(request, false, New().Do(), recovery.New().Do())
-	c1.Next()
-	assert.Equal(t, int8(math.MaxInt8/2+1), c1.BaseContext.Index)
-
-	c2 := mock.GetMockHTTPAuthContext(request, true, New().Do(), recovery.New().Do())
-	c2.Next()
-	assert.Equal(t, int8(len(c2.Filters)*2), c2.BaseContext.Index)
-
-	request.Header.Set("X-Forwarded-For", "127.0.0.1")
-	c3 := mock.GetMockHTTPAuthContext(request, false, New().Do(), recovery.New().Do())
-	c3.Next()
-	assert.Equal(t, int8(len(c3.Filters)*2), c3.BaseContext.Index)
-=======
-func init() {
-	Init()
-}
-
 func TestAuth(t *testing.T) {
 
 	rules := AuthorityConfiguration{
 		[]AuthorityRule{{Strategy: Blacklist, Items: append([]string{}, "")}},
 	}
 	//rules = []AuthorityRule{{Strategy: Whitelist, Items: append([]string{}, "127.0.0.1")}}
-
-	authFilter := NewAuthFilter()
+	p := Plugin{}
+	authFilter, _ := p.CreateFilter()
 	config := authFilter.Config()
 	mockYaml, err := yaml.Marshal(rules)
 	assert.Nil(t, err)
 	err = yaml.Unmarshal(mockYaml, config)
 	assert.Nil(t, err)
 
-	apply, err := authFilter.Apply()
+	err = authFilter.Apply()
 	assert.Nil(t, err)
 
 	request, _ := http.NewRequest("GET", "/", nil)
-	apply(mock.GetMockHTTPContext(request))
->>>>>>> d137a0bf
+	authFilter.Handle(mock.GetMockHTTPContext(request))
 }