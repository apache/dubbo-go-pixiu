--- conflicted
+++ resolved
@@ -35,18 +35,12 @@
 )
 
 var (
-<<<<<<< HEAD
-	apiURLWithPluginsMap = make(map[string]FilterChain)
-	groupWithPluginsMap  = make(map[string]map[string]WithFunc)
-	errEmptyPluginConfig = errors.New("Empty plugin config")
-	localFilePath        = ""
-=======
 	// url path -> filter chain
 	filterChainCache = make(map[string]FilterChain)
 	groupCache       = make(map[string]map[string]WithFunc)
+	localFilePath        = ""
 
 	errEmptyConfig = errors.New("Empty plugin config")
->>>>>>> 8af536ef
 )
 
 func Init(groups []config.PluginsGroup, filePath string, resources []config.Resource) {
@@ -67,14 +61,14 @@
 	fn       context.FilterFunc
 }
 
-<<<<<<< HEAD
 func OnFilePathChange(filePath string) {
 	if len(filePath) == 0 {
 		logger.Error("plugins file path can not be empty")
 		return
 	}
 	localFilePath = filePath
-=======
+}
+
 // OnResourceUpdate update plugins cache map when api-resource update
 func OnResourceUpdate(resource *config.Resource) {
 	InitFilterChainForResource(resource, "", nil)
@@ -83,7 +77,6 @@
 // OnGroupUpdate update group cache
 func OnGroupUpdate(groups []config.PluginsGroup, filePath string) {
 	InitPluginsGroup(groups, filePath)
->>>>>>> 8af536ef
 }
 
 // InitPluginsGroup prase api_config.yaml(pluginsGroup) to map[string][]PluginsWithFunc
