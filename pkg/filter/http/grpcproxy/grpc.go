--- conflicted
+++ resolved
@@ -84,15 +84,6 @@
 	Plugin struct {
 	}
 
-	// FilterFactory is grpc filter instance
-	FilterFactory struct {
-		cfg *Config
-		// hold grpc.ClientConns, key format: cluster name + "." + endpoint
-		pools map[string]*sync.Pool
-
-		registered map[string]bool
-	}
-
 	// Filter is grpc filter instance
 	Filter struct {
 		cfg *Config
@@ -144,22 +135,12 @@
 	return Kind
 }
 
-<<<<<<< HEAD
-func (p *Plugin) CreateFilterFactory() (filter.HttpFilterFactory, error) {
-	return &FilterFactory{cfg: &Config{}}, nil
-=======
 func (p *Plugin) CreateFilter() (filter.HttpFilter, error) {
 	return &Filter{cfg: &Config{DescriptorSourceStrategy: AUTO}, descriptor: &Descriptor{}}, nil
->>>>>>> f4abbb42
-}
-
-func (factory *FilterFactory) PrepareFilterChain(ctx *http.HttpContext, chain filter.FilterChain) error {
-	f := &Filter{
-		cfg:        factory.cfg,
-		pools:      factory.pools,
-		registered: factory.registered,
-	}
-	chain.AppendDecodeFilters(f)
+}
+
+func (f *Filter) PrepareFilterChain(ctx *http.HttpContext) error {
+	ctx.AppendFilterFunc(f.Handle)
 	return nil
 }
 
@@ -182,14 +163,9 @@
 	return svc, mth
 }
 
-<<<<<<< HEAD
-// Decode use the default http to grpc transcoding strategy https://cloud.google.com/endpoints/docs/grpc/transcoding
-func (f *Filter) Decode(c *http.HttpContext) filter.FilterStatus {
-=======
 // Handle use the default http to grpc transcoding strategy https://cloud.google.com/endpoints/docs/grpc/transcoding
 func (f *Filter) Handle(c *http.HttpContext) {
 
->>>>>>> f4abbb42
 	svc, mth := getServiceAndMethod(c.GetUrl())
 
 	var clientConn *grpc.ClientConn
@@ -239,15 +215,17 @@
 	dscp, err := source.FindSymbol(svc)
 	if err != nil {
 		logger.Errorf("%s err {%s}", loggerHeader, "request path invalid")
-		c.SendLocalReply(stdHttp.StatusInternalServerError, []byte("method not allow"))
-		return filter.Stop
+		c.Err = perrors.New("method not allow")
+		c.Next()
+		return
 	}
 
 	svcDesc, ok := dscp.(*desc.ServiceDescriptor)
 	if !ok {
 		logger.Errorf("%s err {service not expose, %s}", loggerHeader, svc)
-		c.SendLocalReply(stdHttp.StatusInternalServerError, []byte(fmt.Sprintf("service not expose, %s", svc)))
-		return filter.Stop
+		c.Err = perrors.New(fmt.Sprintf("service not expose, %s", svc))
+		c.Next()
+		return
 	}
 
 	mthDesc := svcDesc.FindMethodByName(mth)
@@ -255,8 +233,9 @@
 	err = f.registerExtension(source, mthDesc)
 	if err != nil {
 		logger.Errorf("%s err {%s}", loggerHeader, "register extension failed")
-		c.SendLocalReply(stdHttp.StatusInternalServerError, []byte(err.Error()))
-		return filter.Stop
+		c.Err = err
+		c.Next()
+		return
 	}
 
 	msgFac := dynamic.NewMessageFactoryWithExtensionRegistry(&f.extReg)
@@ -265,42 +244,11 @@
 	err = jsonToProtoMsg(c.Request.Body, grpcReq)
 	if err != nil && !errors.Is(err, io.EOF) {
 		logger.Errorf("%s err {failed to convert json to proto msg, %s}", loggerHeader, err.Error())
-		c.SendLocalReply(stdHttp.StatusInternalServerError, []byte(err.Error()))
-		return filter.Stop
-	}
-
-<<<<<<< HEAD
-	var clientConn *grpc.ClientConn
-	re := c.GetRouteEntry()
-	logger.Debugf("%s client choose endpoint from cluster :%v", loggerHeader, re.Cluster)
-
-	e := server.GetClusterManager().PickEndpoint(re.Cluster)
-	if e == nil {
-		logger.Errorf("%s err {cluster not exists}", loggerHeader)
-		c.SendLocalReply(stdHttp.StatusInternalServerError, []byte("cluster not exists"))
-		return filter.Stop
-	}
-
-	ep := e.Address.GetAddress()
-
-	p, ok := f.pools[strings.Join([]string{re.Cluster, ep}, ".")]
-	if !ok {
-		p = &sync.Pool{}
-	}
-
-	clientConn, ok = p.Get().(*grpc.ClientConn)
-	if !ok || clientConn == nil {
-		// TODO(Kenway): Support Credential and TLS
-		clientConn, err = grpc.DialContext(c.Ctx, ep, grpc.WithInsecure())
-		if err != nil || clientConn == nil {
-			logger.Errorf("%s err {failed to connect to grpc service provider}", loggerHeader)
-			c.SendLocalReply(stdHttp.StatusInternalServerError, []byte(err.Error()))
-			return filter.Stop
-		}
-	}
-
-=======
->>>>>>> f4abbb42
+		c.Err = err
+		c.Next()
+		return
+	}
+
 	stub := grpcdynamic.NewStubWithMessageFactory(clientConn, msgFac)
 
 	// metadata in grpc has the same feature in http
@@ -313,30 +261,18 @@
 	resp, err := Invoke(ctx, stub, mthDesc, grpcReq, grpc.Header(&md), grpc.Trailer(&t))
 	// judge err is server side error or not
 	if st, ok := status.FromError(err); !ok || isServerError(st) {
-<<<<<<< HEAD
-		logger.Error("%s err {failed to invoke grpc service provider, %s}", loggerHeader, err.Error())
-		c.SendLocalReply(stdHttp.StatusInternalServerError, []byte(err.Error()))
-		return filter.Stop
-=======
 		logger.Errorf("%s err {failed to invoke grpc service provider, %s}", loggerHeader, err.Error())
 		c.Err = err
 		c.Next()
 		return
->>>>>>> f4abbb42
 	}
 
 	res, err := protoMsgToJson(resp)
 	if err != nil {
-<<<<<<< HEAD
-		logger.Error("%s err {failed to convert proto msg to json, %s}", loggerHeader, err.Error())
-		c.SendLocalReply(stdHttp.StatusInternalServerError, []byte(err.Error()))
-		return filter.Stop
-=======
 		logger.Errorf("%s err {failed to convert proto msg to json, %s}", loggerHeader, err.Error())
 		c.Err = err
 		c.Next()
 		return
->>>>>>> f4abbb42
 	}
 
 	h := mapMetadataToHeader(md)
@@ -351,7 +287,7 @@
 		Request:    c.Request,
 	}
 	p.Put(clientConn)
-	return filter.Continue
+	c.Next()
 }
 
 func (f *Filter) registerExtension(source DescriptorSource, mthDesc *desc.MethodDescriptor) error {
@@ -433,25 +369,11 @@
 		st.Code() == codes.Unavailable
 }
 
-func (factory *FilterFactory) Config() interface{} {
-	return factory.cfg
-}
-
-<<<<<<< HEAD
-func (factory *FilterFactory) Apply() error {
-	gc := factory.cfg
-
-	cur := gc.Path
-	if !filepath.IsAbs(cur) {
-		ex, err := os.Executable()
-		if err != nil {
-			return err
-		}
-		cur = filepath.Dir(ex) + string(os.PathSeparator) + gc.Path
-	}
-=======
+func (f *Filter) Config() interface{} {
+	return f.cfg
+}
+
 func (f *Filter) Apply() error {
->>>>>>> f4abbb42
 
 	err := configCheck(f.cfg)
 	if err != nil {
@@ -460,21 +382,12 @@
 
 	f.descriptor.initDescriptorSource(f.cfg)
 
-<<<<<<< HEAD
-	if err != nil {
-		return err
-	}
-	err = factory.initFromFileDescriptor([]string{gc.Path}, fileLists...)
-	if err != nil {
-		return err
-=======
 	return nil
 }
 
 func configCheck(cfg *Config) error {
 	if len(cfg.DescriptorSourceStrategy.Val()) == 0 {
 		return perrors.Errorf("grpc descriptor source config `descriptor_source_strategy` is `%s`, maybe set it `%s`", cfg.DescriptorSourceStrategy.String(), AUTO)
->>>>>>> f4abbb42
 	}
 	return nil
 }