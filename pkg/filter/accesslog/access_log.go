--- conflicted
+++ resolved
@@ -27,26 +27,11 @@
 )
 
 import (
-<<<<<<< HEAD
-	"github.com/pkg/errors"
-=======
-	"github.com/dubbogo/dubbo-go-pixiu-filter/pkg/context"
-	"github.com/dubbogo/dubbo-go-pixiu-filter/pkg/filter"
->>>>>>> eeaf9a99
+	"github.com/apache/dubbo-go-pixiu/pkg/common/constant"
+	"github.com/apache/dubbo-go-pixiu/pkg/common/extension"
+	"github.com/apache/dubbo-go-pixiu/pkg/context/http"
 )
 
-import (
-	"github.com/apache/dubbo-go-pixiu/pkg/common/constant"
-<<<<<<< HEAD
-	"github.com/apache/dubbo-go-pixiu/pkg/common/extension"
-	http2 "github.com/apache/dubbo-go-pixiu/pkg/common/http"
-=======
->>>>>>> eeaf9a99
-	"github.com/apache/dubbo-go-pixiu/pkg/context/http"
-	manager "github.com/apache/dubbo-go-pixiu/pkg/filter"
-)
-
-<<<<<<< HEAD
 const (
 	// Kind is the kind of Fallback.
 	Kind = constant.AccessLogFilter
@@ -63,8 +48,8 @@
 	// AccessFilter is http filter instance
 	AccessFilter struct {
 		cfg *Config
-		alw *model.AccessLogWriter
-		alc *model.AccessLogConfig
+		conf *AccessLogConfig
+		alw  *AccessLogWriter
 	}
 	// Config describe the config of AccessFilter
 	Config struct{}
@@ -74,15 +59,13 @@
 	return Kind
 }
 
-func (ap *AccessPlugin) CreateFilter(hcm *http2.HttpConnectionManager, config interface{}, bs *model.Bootstrap) (extension.HttpFilter, error) {
-	alc := bs.StaticResources.AccessLogConfig
-	if !alc.Enable {
-		return nil, errors.Errorf("AccessPlugin CreateFilter error the access_log config not enable")
-	}
-
-	accessLogWriter := &model.AccessLogWriter{AccessLogDataChan: make(chan model.AccessLogData, constant.LogDataBuffer)}
-	specConfig := config.(Config)
-	return &AccessFilter{cfg: &specConfig, alw: accessLogWriter, alc: &alc}, nil
+func (ap *AccessPlugin) CreateFilter() (extension.HttpFilter, error) {
+	return &AccessFilter{
+		conf: &AccessLogConfig{},
+		alw: &AccessLogWriter{
+			AccessLogDataChan: make(chan AccessLogData, constant.LogDataBuffer),
+		},
+	}, nil
 }
 
 func (af *AccessFilter) PrepareFilterChain(ctx *http.HttpContext) error {
@@ -92,58 +75,23 @@
 
 func (af *AccessFilter) Handle(c *http.HttpContext) {
 	start := time.Now()
-
 	c.Next()
-
 	latency := time.Now().Sub(start)
 	// build access_log message
 	accessLogMsg := buildAccessLogMsg(c, latency)
 	if len(accessLogMsg) > 0 {
-		af.alw.Writer(model.AccessLogData{AccessLogConfig: *af.alc, AccessLogMsg: accessLogMsg})
-=======
-func Init() {
-	manager.RegisterFilterFactory(constant.AccessLogFilter, newAccessLog)
-}
-
-type accessLog struct {
-	conf *AccessLogConfig
-	alw  *AccessLogWriter
-}
-
-func newAccessLog() filter.Factory {
-	return &accessLog{
-		conf: &AccessLogConfig{},
-		alw: &AccessLogWriter{
-			AccessLogDataChan: make(chan AccessLogData, constant.LogDataBuffer),
-		},
+		af.alw.Writer(AccessLogData{AccessLogConfig: *af.conf, AccessLogMsg: accessLogMsg})
 	}
 }
 
-func (a *accessLog) Config() interface{} {
-	return a.conf
+func (af *AccessFilter) Config() interface{} {
+	return af.conf
 }
 
-func (a *accessLog) Apply() (filter.Filter, error) {
+func (af *AccessFilter) Apply() error {
 	// init
-	a.alw.Write()
-
-	return accessLogFunc(a.alw, a.conf), nil
-}
-
-// access log filter
-func accessLogFunc(alw *AccessLogWriter, alc *AccessLogConfig) filter.Filter {
-	return func(c context.Context) {
-
-		start := time.Now()
-		c.Next()
-		latency := time.Now().Sub(start)
-		// build access_log message
-		accessLogMsg := buildAccessLogMsg(c, latency)
-		if len(accessLogMsg) > 0 {
-			alw.Writer(AccessLogData{AccessLogConfig: *alc, AccessLogMsg: accessLogMsg})
-		}
->>>>>>> eeaf9a99
-	}
+	af.alw.Write()
+	return nil
 }
 
 func buildAccessLogMsg(c *http.HttpContext, cost time.Duration) string {
