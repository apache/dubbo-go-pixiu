/*
 * Licensed to the Apache Software Foundation (ASF) under one or more
 * contributor license agreements.  See the NOTICE file distributed with
 * this work for additional information regarding copyright ownership.
 * The ASF licenses this file to You under the Apache License, Version 2.0
 * (the "License"); you may not use this file except in compliance with
 * the License.  You may obtain a copy of the License at
 *
 *     http://www.apache.org/licenses/LICENSE-2.0
 *
 * Unless required by applicable law or agreed to in writing, software
 * distributed under the License is distributed on an "AS IS" BASIS,
 * WITHOUT WARRANTIES OR CONDITIONS OF ANY KIND, either express or implied.
 * See the License for the specific language governing permissions and
 * limitations under the License.
 */

package response

import (
	"encoding/json"
	"errors"
	"fmt"
	http2 "github.com/apache/dubbo-go-pixiu/pkg/common/http"
	"github.com/apache/dubbo-go-pixiu/pkg/model"
	"io/ioutil"
	"net/http"
	"os"
	"reflect"
	"strings"
)

import (
	"github.com/apache/dubbo-go-pixiu/pkg/client"
	"github.com/apache/dubbo-go-pixiu/pkg/common/constant"
	contexthttp "github.com/apache/dubbo-go-pixiu/pkg/context/http"
	manager "github.com/apache/dubbo-go-pixiu/pkg/filter"
)

<<<<<<< HEAD
const (
	// Kind is the kind of plugin.
	Kind = constant.ResponseFilter
)

func init() {
	extension.RegisterHttpFilter(&Plugin{})
=======
// nolint
func Init() {
	manager.RegisterFilterFactory(constant.ResponseFilter, newResponse)
}

type responseFilter struct {
	conf *config
}

type config struct {
	Strategy string `json:"strategy,omitempty" yaml:"strategy,omitempty"`
>>>>>>> d137a0bf
}

type (
	// Plugin is http filter plugin.
	Plugin struct {
	}
	// HeaderFilter is http filter instance
	ResponseFilter struct {
		strategy string
		cfg      *Config
	}
	// Config describe the config of ResponseFilter
	Config struct {
	}
)

func (p *Plugin) Kind() string {
	return Kind
}

<<<<<<< HEAD
func (p *Plugin) CreateFilter(hcm *http2.HttpConnectionManager, config interface{}, bs *model.Bootstrap) (extension.HttpFilter, error) {
	strategy := defaultNewParams()
	return &ResponseFilter{strategy: strategy}, nil
}

func (rf *ResponseFilter) PrepareFilterChain(ctx *contexthttp.HttpContext) error {
	ctx.AppendFilterFunc(rf.Handle)
	return nil
}

func (rf *ResponseFilter) Handle(c *contexthttp.HttpContext) {
	rf.doResponse(c)
=======
func newResponse() filter.Factory {
	return &responseFilter{conf: &config{Strategy: defaultNewParams()}}
}

func (f *responseFilter) Config() interface{} {
	return f.conf
}

func (f *responseFilter) Apply() (filter.Filter, error) {
	return func(c fc.Context) {
		f.doResponse(c.(*contexthttp.HttpContext))
	}, nil
>>>>>>> d137a0bf
}

func (rf *ResponseFilter) doResponse(ctx *contexthttp.HttpContext) {
	// error do first
	if ctx.Err != nil {
		bt, _ := json.Marshal(extension.ErrResponse{Message: ctx.Err.Error()})
		ctx.SourceResp = bt
		ctx.TargetResp = &client.Response{Data: bt}
		ctx.WriteJSONWithStatus(http.StatusServiceUnavailable, bt)
		ctx.Abort()
		return
	}

	// http type
	r, ok := ctx.SourceResp.(*http.Response)
	if ok {
		ctx.TargetResp = &client.Response{Data: r}
		byts, err := ioutil.ReadAll(r.Body)
		if err != nil {
			ctx.AddHeader(constant.HeaderKeyContextType, constant.HeaderValueTextPlain)
			ctx.WriteWithStatus(r.StatusCode, []byte(r.Status))
			ctx.Abort()
			return
		}
		for k, v := range r.Header {
			ctx.AddHeader(k, v[0])
		}
		ctx.WriteWithStatus(r.StatusCode, byts)
		ctx.Abort()
		return
	}

	ctx.TargetResp = rf.newResponse(ctx.SourceResp)
	ctx.WriteResponse(*ctx.TargetResp)
	ctx.Abort()
}

<<<<<<< HEAD
func (f *ResponseFilter) newResponse(data interface{}) *client.Response {
=======
// newResponse not *responseFilter to avoid conf refresh
func (f responseFilter) newResponse(data interface{}) *client.Response {
>>>>>>> d137a0bf
	hump := false
	if f.conf.Strategy == constant.ResponseStrategyHump {
		hump = true
	}
	r, err := dealResp(data, hump)
	if err != nil {
		return &client.Response{Data: data}
	}

	return &client.Response{Data: r}
}

func defaultNewParams() string {
	strategy := os.Getenv(constant.EnvResponseStrategy)
	if len(strategy) != 0 {
		strategy = constant.ResponseStrategyNormal
	}
	return strategy
}

func dealResp(in interface{}, HumpToLine bool) (interface{}, error) {
	if in == nil {
		return in, nil
	}
	switch reflect.TypeOf(in).Kind() {
	case reflect.Map:
		if _, ok := in.(map[interface{}]interface{}); ok {
			m := mapIItoMapSI(in)
			if HumpToLine {
				m = humpToLine(m)
			}
			return m, nil
		} else if inm, ok := in.(map[string]interface{}); ok {
			if HumpToLine {
				m := humpToLine(in)
				return m, nil
			}
			return inm, nil
		}
	case reflect.Slice:
		value := reflect.ValueOf(in)
		newTemps := make([]interface{}, 0, value.Len())
		for i := 0; i < value.Len(); i++ {
			if value.Index(i).CanInterface() {
				newTemp, e := dealResp(value.Index(i).Interface(), HumpToLine)
				if e != nil {
					return nil, e
				}
				newTemps = append(newTemps, newTemp)
			} else {
				return nil, errors.New(fmt.Sprintf("unexpect err,value:%+v", value))
			}
		}
		return newTemps, nil
	default:
		return in, nil
	}
	return in, nil
}

func mapIItoMapSI(in interface{}) interface{} {
	var inMap map[interface{}]interface{}
	if v, ok := in.(map[interface{}]interface{}); !ok {
		return in
	} else {
		inMap = v
	}
	outMap := make(map[string]interface{}, len(inMap))

	for k, v := range inMap {
		if v == nil {
			continue
		}
		s := fmt.Sprint(k)
		if s == "class" {
			// ignore the "class" field
			continue
		}
		vt := reflect.TypeOf(v)
		switch vt.Kind() {
		case reflect.Map:
			if _, ok := v.(map[interface{}]interface{}); ok {
				v = mapIItoMapSI(v)
			}
		case reflect.Slice:
			vl := reflect.ValueOf(v)
			os := make([]interface{}, 0, vl.Len())
			for i := 0; i < vl.Len(); i++ {
				if vl.Index(i).CanInterface() {
					osv := mapIItoMapSI(vl.Index(i).Interface())
					os = append(os, osv)
				}
			}
			v = os
		}
		outMap[s] = v

	}
	return outMap
}

// traverse all the keys in the map and change the hump to underline
func humpToLine(in interface{}) interface{} {
	var m map[string]interface{}
	if v, ok := in.(map[string]interface{}); ok {
		m = v
	} else {
		return in
	}

	out := make(map[string]interface{}, len(m))
	for k1, v1 := range m {
		x := humpToUnderline(k1)

		if v1 == nil {
			out[x] = v1
		} else if reflect.TypeOf(v1).Kind() == reflect.Struct {
			out[x] = humpToLine(struct2Map(v1))
		} else if reflect.TypeOf(v1).Kind() == reflect.Slice {
			value := reflect.ValueOf(v1)
			newTemps := make([]interface{}, 0, value.Len())
			for i := 0; i < value.Len(); i++ {
				newTemp := humpToLine(value.Index(i).Interface())
				newTemps = append(newTemps, newTemp)
			}
			out[x] = newTemps
		} else if reflect.TypeOf(v1).Kind() == reflect.Map {
			out[x] = humpToLine(v1)
		} else {
			out[x] = v1
		}
	}
	return out
}

func humpToUnderline(s string) string {
	data := make([]byte, 0, len(s)*2)
	j := false
	num := len(s)
	for i := 0; i < num; i++ {
		d := s[i]
		if i > 0 && d >= 'A' && d <= 'Z' && j {
			data = append(data, '_')
		}
		if d != '_' {
			j = true
		}
		data = append(data, d)
	}
	return strings.ToLower(string(data[:]))
}

func struct2Map(obj interface{}) map[string]interface{} {
	t := reflect.TypeOf(obj)
	v := reflect.ValueOf(obj)

	data := make(map[string]interface{})
	for i := 0; i < t.NumField(); i++ {
		data[t.Field(i).Name] = v.Field(i).Interface()
	}
	return data
}<|MERGE_RESOLUTION|>--- conflicted
+++ resolved
@@ -21,8 +21,7 @@
 	"encoding/json"
 	"errors"
 	"fmt"
-	http2 "github.com/apache/dubbo-go-pixiu/pkg/common/http"
-	"github.com/apache/dubbo-go-pixiu/pkg/model"
+	"github.com/apache/dubbo-go-pixiu/pkg/common/extension"
 	"io/ioutil"
 	"net/http"
 	"os"
@@ -34,10 +33,8 @@
 	"github.com/apache/dubbo-go-pixiu/pkg/client"
 	"github.com/apache/dubbo-go-pixiu/pkg/common/constant"
 	contexthttp "github.com/apache/dubbo-go-pixiu/pkg/context/http"
-	manager "github.com/apache/dubbo-go-pixiu/pkg/filter"
-)
-
-<<<<<<< HEAD
+)
+
 const (
 	// Kind is the kind of plugin.
 	Kind = constant.ResponseFilter
@@ -45,19 +42,6 @@
 
 func init() {
 	extension.RegisterHttpFilter(&Plugin{})
-=======
-// nolint
-func Init() {
-	manager.RegisterFilterFactory(constant.ResponseFilter, newResponse)
-}
-
-type responseFilter struct {
-	conf *config
-}
-
-type config struct {
-	Strategy string `json:"strategy,omitempty" yaml:"strategy,omitempty"`
->>>>>>> d137a0bf
 }
 
 type (
@@ -71,6 +55,7 @@
 	}
 	// Config describe the config of ResponseFilter
 	Config struct {
+		Strategy string `json:"strategy,omitempty" yaml:"strategy,omitempty"`
 	}
 )
 
@@ -78,8 +63,7 @@
 	return Kind
 }
 
-<<<<<<< HEAD
-func (p *Plugin) CreateFilter(hcm *http2.HttpConnectionManager, config interface{}, bs *model.Bootstrap) (extension.HttpFilter, error) {
+func (p *Plugin) CreateFilter() (extension.HttpFilter, error) {
 	strategy := defaultNewParams()
 	return &ResponseFilter{strategy: strategy}, nil
 }
@@ -91,20 +75,14 @@
 
 func (rf *ResponseFilter) Handle(c *contexthttp.HttpContext) {
 	rf.doResponse(c)
-=======
-func newResponse() filter.Factory {
-	return &responseFilter{conf: &config{Strategy: defaultNewParams()}}
-}
-
-func (f *responseFilter) Config() interface{} {
-	return f.conf
-}
-
-func (f *responseFilter) Apply() (filter.Filter, error) {
-	return func(c fc.Context) {
-		f.doResponse(c.(*contexthttp.HttpContext))
-	}, nil
->>>>>>> d137a0bf
+}
+
+func (f *ResponseFilter) Config() interface{} {
+	return f.cfg
+}
+
+func (f *ResponseFilter) Apply() error {
+	return nil
 }
 
 func (rf *ResponseFilter) doResponse(ctx *contexthttp.HttpContext) {
@@ -142,14 +120,9 @@
 	ctx.Abort()
 }
 
-<<<<<<< HEAD
 func (f *ResponseFilter) newResponse(data interface{}) *client.Response {
-=======
-// newResponse not *responseFilter to avoid conf refresh
-func (f responseFilter) newResponse(data interface{}) *client.Response {
->>>>>>> d137a0bf
 	hump := false
-	if f.conf.Strategy == constant.ResponseStrategyHump {
+	if f.cfg.Strategy == constant.ResponseStrategyHump {
 		hump = true
 	}
 	r, err := dealResp(data, hump)
