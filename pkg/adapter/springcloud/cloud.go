/*
 * Licensed to the Apache Software Foundation (ASF) under one or more
 * contributor license agreements.  See the NOTICE file distributed with
 * this work for additional information regarding copyright ownership.
 * The ASF licenses this file to You under the Apache License, Version 2.0
 * (the "License"); you may not use this file except in compliance with
 * the License.  You may obtain a copy of the License at
 *
 *     http://www.apache.org/licenses/LICENSE-2.0
 *
 * Unless required by applicable law or agreed to in writing, software
 * distributed under the License is distributed on an "AS IS" BASIS,
 * WITHOUT WARRANTIES OR CONDITIONS OF ANY KIND, either express or implied.
 * See the License for the specific language governing permissions and
 * limitations under the License.
 */

package springcloud

import (
	"github.com/apache/dubbo-go-pixiu/pkg/adapter/springcloud/servicediscovery"
	"github.com/apache/dubbo-go-pixiu/pkg/adapter/springcloud/servicediscovery/nacos"
	"sync"
	"time"
)

import (
	"github.com/pkg/errors"
)

import (
	"github.com/apache/dubbo-go-pixiu/pkg/common/constant"
	"github.com/apache/dubbo-go-pixiu/pkg/common/extension/adapter"
	"github.com/apache/dubbo-go-pixiu/pkg/logger"
	"github.com/apache/dubbo-go-pixiu/pkg/model"
	"github.com/apache/dubbo-go-pixiu/pkg/server"
)

const (
	// Kind is the kind of Adapter Plugin.
	Kind = constant.SpringCloudAdapter
)

func init() {
	adapter.RegisterAdapterPlugin(&CloudPlugin{})
}

type (
	// CloudPlugin the adapter plugin for spring cloud
	CloudPlugin struct {
	}

	// CloudAdapter the adapter for spring cloud
	CloudAdapter struct {
<<<<<<< HEAD
		boot *model.Bootstrap
		cfg        *Config
		LoaderUsed registry.Loader
=======
		cfg *Config
		sd  servicediscovery.ServiceDiscovery

		mutex    sync.Mutex
		stopChan chan struct{}
>>>>>>> 343344cf
	}

	// Config the config for CloudAdapter
	Config struct {
		// Mode default 0 start backgroup fresh and watch, 1 only fresh 2 only watch
		Mode          int                 `yaml:"mode" json:"mode" default:"mode"`
		Registry      *model.RemoteConfig `yaml:"registry" json:"registry" default:"registry"`
		FreshInterval time.Duration       `yaml:"freshInterval" json:"freshInterval" default:"freshInterval"`
	}
)

// Kind return plugin kind
func (p *CloudPlugin) Kind() string {
	return Kind
}

// CreateAdapter create adapter
func (p *CloudPlugin) CreateAdapter(ad *model.Adapter) (adapter.Adapter, error) {
	return &CloudAdapter{cfg: &Config{}, stopChan: make(chan struct{})}, nil
}

// Start start the adapter
func (a *CloudAdapter) Start(adapter *model.Adapter) {
	// init get all service instance
	a.firstFetch()
	// backgroup sync service instance from remote
	// do not block the main goroutine
	a.backgroupSyncPeriod()
	//a.watch()
}

// Stop stop the adapter
func (a *CloudAdapter) Stop() {
	a.stop()
}

// Apply init
func (a *CloudAdapter) Apply() error {
	//registryUsed := ad.Config["registry"].(map[string]interface{})
	switch a.cfg.Registry.Protocol {
	case "nacos":
		sd, err := nacos.NewNacosServiceDiscovery(a.cfg.Registry)
		if err != nil {
			logger.Errorf("Apply NewNacosServiceDiscovery", err.Error())
			return err
		}
		a.sd = sd
	case "consul":
	case "zookeeper":
	default:
		return errors.New("adapter init error registry not recognise")
	}
	return nil
}

// Config get config for Adapter
func (a *CloudAdapter) Config() interface{} {
	return a.cfg
}

func (a *CloudAdapter) firstFetch() error {
	instances, err := a.sd.QueryServices()
	if err != nil {
		logger.Errorf("start query all service error ", err.Error())
		return err
	}
	// manage cluster and route
	cm := server.GetClusterManager()
	rm := server.GetRouterManager()
	for _, instance := range instances {
		endpoint := instance.ToEndpoint()
		// todo: maybe instance service name not equal with cluster name ?
		cm.AddEndpoint(endpoint.Name, endpoint)
		// route ID is cluster name, so equal with endpoint name
		route := instance.ToRoute()
		rm.AddRouter(route)
	}
	return nil
}

func (a *CloudAdapter) fetchCompareAndSet() {
	instances, err := a.sd.QueryServices()
	if err != nil {
		logger.Warnf("fetchCompareAndSet all service error ", err.Error())
	}
	// manage cluster and route
	cm := server.GetClusterManager()
	rm := server.GetRouterManager()

	a.mutex.Lock()
	defer a.mutex.Unlock()

	oldStore, err := cm.CloneStore()

	if err != nil {
		logger.Warnf("fetchCompareAndSet clone store error ", err.Error())
	}

	newStore := cm.NewStore(oldStore.Version)

	for _, instance := range instances {
		endpoint := instance.ToEndpoint()
		// endpoint name should equal with cluster name
		newStore.AddEndpoint(endpoint.Name, endpoint)
	}

	// maximize reduction the interval of down state
	// first remove the router for removed cluster
	for _, c := range oldStore.Config {
		if !newStore.HasCluster(c.Name) {
			delete := &model.Router{ID: c.Name}
			rm.DeleteRouter(delete)
		}
	}
	// second set cluster
	ret := cm.CompareAndSetStore(newStore)

	if !ret {
		// fast fail the delete route at first phase shouldn't recover
		return
	}

	// third add new router
	for _, c := range newStore.Config {
		if !oldStore.HasCluster(c.Name) {
			match := model.RouterMatch{Prefix: c.Name}
			route := model.RouteAction{Cluster: c.Name}
			added := &model.Router{ID: c.Name, Match: match, Route: route}
			rm.AddRouter(added)
		}
	}
}

func (a *CloudAdapter) backgroupSyncPeriod() error {
	timer := time.NewTicker(a.cfg.FreshInterval)
	go func() {
		defer timer.Stop()
		for {
			select {
			case <-timer.C:
				a.fetchCompareAndSet()
				break
			case <-a.stopChan:
				logger.Info("stop the adapter")
				return
			}
		}
	}()
	return nil
}

func (a *CloudAdapter) watch() error {
	return nil
}

func (a *CloudAdapter) stop() error {
	a.sd.Stop()
	close(a.stopChan)
	return nil
}<|MERGE_RESOLUTION|>--- conflicted
+++ resolved
@@ -52,17 +52,11 @@
 
 	// CloudAdapter the adapter for spring cloud
 	CloudAdapter struct {
-<<<<<<< HEAD
-		boot *model.Bootstrap
-		cfg        *Config
-		LoaderUsed registry.Loader
-=======
 		cfg *Config
 		sd  servicediscovery.ServiceDiscovery
 
 		mutex    sync.Mutex
 		stopChan chan struct{}
->>>>>>> 343344cf
 	}
 
 	// Config the config for CloudAdapter
