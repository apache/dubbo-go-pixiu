--- conflicted
+++ resolved
@@ -80,17 +80,12 @@
 }
 
 // CreateAdapter create adapter
-<<<<<<< HEAD
-func (p *CloudPlugin) CreateAdapter(a *model.Adapter, bs *model.Bootstrap) (adapter.Adapter, error) {
-	return &CloudAdapter{cfg: &Config{}}, nil
-=======
 func (p *CloudPlugin) CreateAdapter(ad *model.Adapter) (adapter.Adapter, error) {
 	return &CloudAdapter{cfg: &Config{}, stopChan: make(chan struct{}), currentService: make(map[string]*Service)}, nil
->>>>>>> 32a7ddf7
 }
 
 // Start start the adapter
-func (a *CloudAdapter) Start(adapter *model.Adapter) {
+func (a *CloudAdapter) Start() {
 	// do not block the main goroutine
 	// init get all service instance
 	err := a.firstFetch()
