--- conflicted
+++ resolved
@@ -79,13 +79,6 @@
 		children, e, err := z.ds.getClient().GetChildrenW(z.servicesPath)
 		if err != nil {
 			failTimes++
-<<<<<<< HEAD
-			logger.Debugf("watching (path{%s}) = error{%v}", z.servicesPath, err)
-
-			if failTimes >= MaxFailTimes {
-				logger.Debugf("Error happens on (path{%s}) exceed max fail times: %s,so exit listen", z.servicesPath, MaxFailTimes)
-				failTimes = MaxFailTimes
-=======
 			logger.Infof("watching (path{%s}) = error{%v}", z.servicesPath, err)
 			if err == zk.ErrNoNode {
 				logger.Errorf("watching (path{%s}) got errNilNode,so exit listen", z.servicesPath)
@@ -95,7 +88,6 @@
 				logger.Errorf("Error happens on (path{%s}) exceed max fail times: %s,so exit listen",
 					z.servicesPath, MaxFailTimes)
 				return
->>>>>>> a27282ef
 			}
 
 			delayTimer.Reset(ConnDelay * time.Duration(failTimes))
