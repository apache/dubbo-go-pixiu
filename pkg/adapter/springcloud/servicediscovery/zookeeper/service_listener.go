--- conflicted
+++ resolved
@@ -63,11 +63,6 @@
 		children, e, err := asl.ds.getClient().GetChildrenW(asl.servicePath)
 		if err != nil {
 			failTimes++
-<<<<<<< HEAD
-			logger.Debugf("watching (path{%s}) = error{%v}", asl.servicePath, err)
-			if failTimes >= MaxFailTimes {
-				logger.Warnf("Error happens on (path{%s}) exceed max fail times: %v,so exit listen", asl.servicePath, MaxFailTimes)
-=======
 			logger.Infof("watching (path{%s}) = error{%v}", asl.servicePath, err)
 			if err == zk.ErrNoChildrenForEphemerals {
 				return
@@ -78,7 +73,6 @@
 			}
 			if failTimes > MaxFailTimes {
 				logger.Errorf("Error happens on (path{%s}) exceed max fail times: %v,so exit listen", asl.servicePath, MaxFailTimes)
->>>>>>> a27282ef
 				return
 			}
 			delayTimer.Reset(ConnDelay * time.Duration(failTimes))
