--- conflicted
+++ resolved
@@ -70,16 +70,11 @@
 #$(info GCFLAGS = $(GCFLAGS))
 #$(info )
 
-<<<<<<< HEAD
 ###############################################################
 #action
 ###############################################################
-=======
-run: build
-	./dubbo-go-pixiu gateway start -c $(config-path)
->>>>>>> 04933a95
 
-.PHONY: all build clean run image check cover lint docker help
+.PHONY: all build clean run image check cover lint docker
 
 all: check build
 
@@ -122,16 +117,10 @@
 	@if [ -f $(EXE) ] ; then rm -f $(EXE) ; fi
 	@echo "Clean $(PROJECT_DIR)/$(EXE) end."
 
-help:
-	@echo
-	@echo "可执行命令如下:"$(PROJECT_NAME)":"
-	@echo "make         格式化go代码,并编译生成二进制文件"
-	@echo "make build   编译go代码生成二进制文件"
-	@echo "make clean   清理中间目标文件"
-	@echo "make test    执行测试case"
-	@echo "make check   格式化go代码"
-	@echo "make cover   检查测试覆盖率"
-	@echo "make run     直接运行程序"
-	@echo "make lint    执行代码检查"
-	@echo "make docker  构建docker镜像"
-	@echo+
+license-check-util:
+	go install github.com/lsm-dev/license-header-checker/cmd/license-header-checker@latest
+
+
+license-check:
+	license-header-checker -v -a -r -i vendor -i .github/actions /tmp/tools/license/license.txt . go