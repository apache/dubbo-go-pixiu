logs/
.idea
.vscode
.mvn/

<<<<<<< HEAD
# app
dubbo-go-pixiu
dubbo-go-pixiu.exe
dubbgo_server.out
samples/dubbogo/simple/server/app/app
.scannerwork
/logs
/.idea
/.vscode
pkg/registry/zookeeper-4unittest/contrib/fatjar


.DS_Store
=======
vendor/

pkg/registry/zookeeper-4unittest/contrib/fatjar
coverage.txt

*.iml

*.exe
test


# App
dubbo-go-pixiu
dubbo-go-pixiu.exe
dubbgo_server.out
samples/dubbogo/simple/server/app/app
>>>>>>> 4b7e7bf9

target/<|MERGE_RESOLUTION|>--- conflicted
+++ resolved
@@ -3,7 +3,6 @@
 .vscode
 .mvn/
 
-<<<<<<< HEAD
 # app
 dubbo-go-pixiu
 dubbo-go-pixiu.exe
@@ -17,10 +16,8 @@
 
 
 .DS_Store
-=======
 vendor/
 
-pkg/registry/zookeeper-4unittest/contrib/fatjar
 coverage.txt
 
 *.iml
@@ -29,11 +26,4 @@
 test
 
 
-# App
-dubbo-go-pixiu
-dubbo-go-pixiu.exe
-dubbgo_server.out
-samples/dubbogo/simple/server/app/app
->>>>>>> 4b7e7bf9
-
 target/