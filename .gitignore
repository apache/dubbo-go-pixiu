./dubbo-go-proxy
/logs
/.idea
<<<<<<< HEAD
/vendor
=======
/.vscode
>>>>>>> 1836657a
<|MERGE_RESOLUTION|>--- conflicted
+++ resolved
@@ -1,8 +1,5 @@
 ./dubbo-go-proxy
 /logs
 /.idea
-<<<<<<< HEAD
+/.vscode
 /vendor
-=======
-/.vscode
->>>>>>> 1836657a
