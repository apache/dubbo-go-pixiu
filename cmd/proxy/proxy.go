/*
 * Licensed to the Apache Software Foundation (ASF) under one or more
 * contributor license agreements.  See the NOTICE file distributed with
 * this work for additional information regarding copyright ownership.
 * The ASF licenses this file to You under the Apache License, Version 2.0
 * (the "License"); you may not use this file except in compliance with
 * the License.  You may obtain a copy of the License at
 *
 *     http://www.apache.org/licenses/LICENSE-2.0
 *
 * Unless required by applicable law or agreed to in writing, software
 * distributed under the License is distributed on an "AS IS" BASIS,
 * WITHOUT WARRANTIES OR CONDITIONS OF ANY KIND, either express or implied.
 * See the License for the specific language governing permissions and
 * limitations under the License.
 */

package main

import (
	_ "net/http/pprof"
	"os"
	"strconv"
	"time"
)

import (
	_ "github.com/apache/dubbo-go/metadata/service/inmemory"
	"github.com/urfave/cli"
)

<<<<<<< HEAD
import (
	_ "github.com/dubbogo/dubbo-go-proxy/pkg/filter/accesslog"
	_ "github.com/dubbogo/dubbo-go-proxy/pkg/filter/logger"
	_ "github.com/dubbogo/dubbo-go-proxy/pkg/filter/recovery"
	_ "github.com/dubbogo/dubbo-go-proxy/pkg/filter/remote"
	_ "github.com/dubbogo/dubbo-go-proxy/pkg/filter/response"
	_ "github.com/dubbogo/dubbo-go-proxy/pkg/filter/timeout"
)

=======
>>>>>>> 6e18f2b6
// Version proxy version
var Version = "0.1.0"

// main proxy run method
func main() {
	app := newProxyApp(&cmdStart)

	// ignore error so we don't exit non-zero and break gfmrun README example tests
	_ = app.Run(os.Args)
}

func newProxyApp(startCmd *cli.Command) *cli.App {
	app := cli.NewApp()
	app.Name = "dubbogo proxy"
	app.Version = Version
	app.Compiled = time.Now()
	app.Copyright = "(c) " + strconv.Itoa(time.Now().Year()) + " Dubbogo"
	app.Usage = "Dubbogo proxy is a lightweight gateway."
	app.Flags = cmdStart.Flags

	//commands
	app.Commands = []cli.Command{
		cmdStart,
		cmdStop,
		cmdReload,
	}

	//action
	app.Action = func(c *cli.Context) error {
		if c.NumFlags() == 0 {
			return cli.ShowAppHelp(c)
		}

		return startCmd.Action.(func(c *cli.Context) error)(c)
	}

	return app
}<|MERGE_RESOLUTION|>--- conflicted
+++ resolved
@@ -18,7 +18,6 @@
 package main
 
 import (
-	_ "net/http/pprof"
 	"os"
 	"strconv"
 	"time"
@@ -27,9 +26,9 @@
 import (
 	_ "github.com/apache/dubbo-go/metadata/service/inmemory"
 	"github.com/urfave/cli"
+	_ "net/http/pprof"
 )
 
-<<<<<<< HEAD
 import (
 	_ "github.com/dubbogo/dubbo-go-proxy/pkg/filter/accesslog"
 	_ "github.com/dubbogo/dubbo-go-proxy/pkg/filter/logger"
@@ -39,8 +38,6 @@
 	_ "github.com/dubbogo/dubbo-go-proxy/pkg/filter/timeout"
 )
 
-=======
->>>>>>> 6e18f2b6
 // Version proxy version
 var Version = "0.1.0"
 
