--- conflicted
+++ resolved
@@ -39,12 +39,8 @@
 	_ "github.com/apache/dubbo-go-pixiu/pkg/filter/timeout"
 )
 
-<<<<<<< HEAD
-var Version = "0.1.0"
-=======
 // Version pixiu version
 var Version = "0.3.0"
->>>>>>> 2173648f
 
 func main() {
 	app := newPXApp()
